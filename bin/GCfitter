#!/usr/bin/env python3

import fitter

import json
import logging
import pathlib
import argparse

import emcee.moves


default_dir = f"{pathlib.Path.home()}/.GCfit"

move_choices = {
    'stretchmove': emcee.moves.StretchMove, 'walkmove': emcee.moves.WalkMove,
    'demove': emcee.moves.DEMove, 'desnookermove': emcee.moves.DESnookerMove,
    'mhmove': emcee.moves.MHMove, 'redbluemove': emcee.moves.RedBlueMove,
    'gaussianmove': emcee.moves.GaussianMove, 'kdemove': emcee.moves.KDEMove,
}


if __name__ == '__main__':

    parser = argparse.ArgumentParser(description='fit some GCs')

    parser.add_argument('cluster', help='Common name of the cluster to model')

    parser.add_argument('--savedir', default=default_dir,
                        help='location of saved sampling runs')
    parser.add_argument('-i', '--initials',
                        help='alternative JSON file with different intials')
    parser.add_argument('-p', '--priors', dest='param_priors',
                        help='alternative JSON file with different priors')

    parser.add_argument('-N', '--Niters', default=2000, type=int,
                        help='Number of sampling iterations')
    parser.add_argument('--Nwalkers', default=150, type=int,
                        help='Number of walkers for MCMC sampler')

    parser.add_argument('--continue', dest='cont_run', action='store_true',
                        help='Continue from previous saved run')
    parser.add_argument('--backup', action='store_true',
                        help='Create continuous backups during run')

    parser.add_argument('--verbose', action='store_true')
    parser.add_argument('--debug', action='store_true')

    parallel_group = parser.add_mutually_exclusive_group()
    parallel_group.add_argument("--Ncpu", default=2, type=int,
                                help="Number of `multiprocessing` processes")
    parallel_group.add_argument("--mpi", action="store_true",
                                help="Run with MPI rather than multiprocessing")

    parser.add_argument('--fix', dest='fixed_params', nargs='*',
                        help='Parameters to fix, not estimate from the MCMC')

    parser.add_argument('--exclude', dest='excluded_likelihoods', nargs='*',
                        help='Likelihood components to exclude from posteriors')

    parser.add_argument('--no-hyperparams', dest='hyperparams',
                        action='store_false',
                        help="Don't use Bayesian hyperparams")

<<<<<<< HEAD
    parser.add_argument('--use-DM', dest='use_DM', action='store_true',
                        help="Use dispersion measures in pulsar likelihoods")
=======
    parser.add_argument('--moves', type=str.lower, nargs='*',
                        default=['stretchmove'], choices=move_choices.keys(),
                        help="Alternative MCMC move proposal algorithm to use. "
                             "Multiple moves will be given equal random weight")
>>>>>>> 55fa1b83

    args = parser.parse_args()

    # ----------------------------------------------------------------------
    # Do any args preprocessing necessary for calling fitter
    # ----------------------------------------------------------------------

    if args.cont_run:
        raise NotImplementedError

    if args.initials:

        if (init_file := pathlib.Path(args.initials)).is_file():

            with open(init_file, 'r') as init_of:
                args.initials = json.load(init_of)

        else:
            parser.error(f"Cannot access '{init_file}': No such file")

    if args.param_priors:

        if (bnd_file := pathlib.Path(args.param_priors)).is_file():

            with open(bnd_file, 'r') as init_of:
                args.param_priors = json.load(init_of)

        else:
            parser.error(f"Cannot access '{bnd_file}': No such file")

    pathlib.Path(args.savedir).mkdir(exist_ok=True)

    if debug := args.debug:
        args.verbose = True

    del args.debug

    args.moves = [move_choices[mv]() for mv in args.moves]

    # ----------------------------------------------------------------------
    # Setup logging
    # ----------------------------------------------------------------------

    config = {
        'level': logging.DEBUG if debug else logging.INFO,
        'format': ('%(process)s|%(asctime)s|'
                   '%(name)s:%(module)s:%(funcName)s:%(message)s'),
        'datefmt': '%H:%M:%S'
    }

    if args.verbose:
        config['filename'] = f"{args.savedir}/fitter_{args.cluster}.log"
    else:
        config['handlers'] = [logging.NullHandler()]

    logging.basicConfig(**config)

    # ----------------------------------------------------------------------
    # Call fitter
    # ----------------------------------------------------------------------

    print('args:', vars(args))

    fitter.fit(**vars(args))<|MERGE_RESOLUTION|>--- conflicted
+++ resolved
@@ -62,15 +62,14 @@
                         action='store_false',
                         help="Don't use Bayesian hyperparams")
 
-<<<<<<< HEAD
+
     parser.add_argument('--use-DM', dest='use_DM', action='store_true',
                         help="Use dispersion measures in pulsar likelihoods")
-=======
+
     parser.add_argument('--moves', type=str.lower, nargs='*',
                         default=['stretchmove'], choices=move_choices.keys(),
                         help="Alternative MCMC move proposal algorithm to use. "
                              "Multiple moves will be given equal random weight")
->>>>>>> 55fa1b83
 
     args = parser.parse_args()
 
