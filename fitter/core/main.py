--- conflicted
+++ resolved
@@ -22,13 +22,8 @@
 def fit(cluster, Niters, Nwalkers, Ncpu=2, *,
         mpi=False, initials=None, param_priors=None, moves=None,
         fixed_params=None, excluded_likelihoods=None, hyperparams=True,
-<<<<<<< HEAD
         strict=None, cont_run=False, savedir=_here, backup=False,
-        verbose=False):
-=======
-        cont_run=False, savedir=_here, backup=False,
         verbose=False, progress=False):
->>>>>>> 064f4875
     '''Main MCMC fitting pipeline
 
     Execute the full MCMC cluster fitting algorithm.
@@ -310,11 +305,7 @@
 
         # TODO implement cont_run
         # Set initial state to None if resuming run (`cont_run`)
-<<<<<<< HEAD
-        for _ in sampler.sample(init_pos, iterations=Niters, progress=True):
-=======
         for _ in sampler.sample(init_pos, iterations=Niters, progress=progress):
->>>>>>> 064f4875
 
             # --------------------------------------------------------------
             # Store some iteration metadata
