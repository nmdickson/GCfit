from .. import util
from ..probabilities import pulsars, mass
from ..core.data import Observations, Model

import h5py
import numpy as np
import astropy.units as u
import matplotlib.pyplot as plt
import matplotlib.colors as mpl_clr
import astropy.visualization as astroviz


__all__ = ['ModelVisualizer', 'CIModelVisualizer', 'ObservationsVisualizer']


class _ClusterVisualizer:

    _MARKERS = ('o', '^', 'D', '+', 'x', '*', 's', 'p', 'h', 'v', '1', '2')

    # Default xaxis limits for all profiles. Set by inits, can be reset by user
    rlims = None

    # -----------------------------------------------------------------------
    # Artist setups
    # -----------------------------------------------------------------------

    def _setup_artist(self, fig, ax, *, use_name=True):
        '''setup a plot (figure and ax) with one single ax'''

        if ax is None:
            if fig is None:
                # no figure or ax provided, make one here
                fig, ax = plt.subplots()

            else:
                # Figure provided, no ax provided. Try to grab it from the fig
                # if that doens't work, create it
                cur_axes = fig.axes

                if len(cur_axes) > 1:
                    raise ValueError(f"figure {fig} already has too many axes")

                elif len(cur_axes) == 1:
                    ax = cur_axes[0]

                else:
                    ax = fig.add_subplot()

        else:
            if fig is None:
                # ax is provided, but no figure. Grab it's figure from it
                fig = ax.get_figure()

        if hasattr(self, 'name') and use_name:
            fig.suptitle(self.name)

        return fig, ax

    def _setup_multi_artist(self, fig, shape, *, allow_blank=True,
                            use_name=True, constrained_layout=True,
                            subfig_kw=None, **sub_kw):
        '''setup a subplot with multiple axes'''

        if subfig_kw is None:
            subfig_kw = {}

        def create_axes(base, shape):
            '''create the axes of `shape` on this base (fig)'''

            # make sure shape is a tuple of atleast 1d, at most 2d

<<<<<<< HEAD
            subplot_kw.setdefault('constrained_layout', True)

            if fig is None:
                fig, axarr = plt.subplots(*shape, **subplot_kw)
=======
            if not isinstance(shape, tuple):
                # TODO doesnt work on an int
                shape = tuple(shape)

            if len(shape) == 1:
                shape = (shape, 1)

            elif len(shape) > 2:
                mssg = f"Invalid `shape` for subplots {shape}, must be 2D"
                raise ValueError(mssg)

            # split into dict of nrows, ncols

            shape = dict(zip(("nrows", "ncols"), shape))

            # if either of them is also a tuple, means we want columns or rows
            #   of varying sizes, switch to using subfigures

            # TODO what are the chances stuff like `sharex` works correctly?

            if isinstance(shape['nrows'], tuple):

                subfigs = base.subfigures(ncols=shape['ncols'], nrows=1,
                                          squeeze=False, **subfig_kw)

                for ind, sf in enumerate(subfigs.flatten()):
>>>>>>> 5b7d4024

                    try:
                        nr = shape['nrows'][ind]
                    except IndexError:

                        if allow_blank:
                            continue

                        mssg = (f"Number of row entries {shape['nrows']} must "
                                f"match number of columns ({shape['ncols']})")
                        raise ValueError(mssg)

                    sf.subplots(ncols=1, nrows=nr, **sub_kw)

            elif isinstance(shape['ncols'], tuple):

                subfigs = base.subfigures(nrows=shape['nrows'], ncols=1,
                                          squeeze=False, **subfig_kw)

                for ind, sf in enumerate(subfigs.flatten()):

                    try:
                        nc = shape['ncols'][ind]
                    except IndexError:

                        if allow_blank:
                            continue

                        mssg = (f"Number of col entries {shape['ncols']} must "
                                f"match number of rows ({shape['nrows']})")
                        raise ValueError(mssg)

                    sf.subplots(nrows=1, ncols=nc, **sub_kw)

            # otherwise just make a simple subplots and return that
            else:
                base.subplots(**shape, **sub_kw)

            return base, base.axes

        # ------------------------------------------------------------------
        # Create figure, if necessary
        # ------------------------------------------------------------------

        if fig is None:
            fig = plt.figure(constrained_layout=constrained_layout)

        # ------------------------------------------------------------------
        # If no shape is provided, just return the figure, probably empty
        # ------------------------------------------------------------------

        if shape is None:
            axarr = []

        # ------------------------------------------------------------------
        # Otherwise attempt to first grab this figures axes, or create them
        # ------------------------------------------------------------------

        else:

            # this fig has axes, check that they match shape
            if axarr := fig.axes:
                # TODO this won't actually work, cause fig.axes is just a list
                if axarr.shape != shape:
                    mssg = (f"figure {fig} already contains axes with "
                            f"mismatched shape ({axarr.shape} != {shape})")
                    raise ValueError(mssg)

            else:
                fig, axarr = create_axes(fig, shape)

        # ------------------------------------------------------------------
        # If desired, default to titling the figure based on it's "name"
        # ------------------------------------------------------------------

        if hasattr(self, 'name') and use_name:
            fig.suptitle(self.name)

        # ------------------------------------------------------------------
        # Ensure the axes are always returned in an array
        # ------------------------------------------------------------------

        return fig, np.atleast_1d(axarr)

    # -----------------------------------------------------------------------
    # Unit support
    # -----------------------------------------------------------------------

    def _support_units(method):
        import functools

        @functools.wraps(method)
        def _unit_decorator(self, *args, **kwargs):

            # convert based on median distance parameter
            eqvs = util.angular_width(self.d)

            with astroviz.quantity_support(), u.set_enabled_equivalencies(eqvs):
                return method(self, *args, **kwargs)

        return _unit_decorator

    # -----------------------------------------------------------------------
    # Plotting functionality
    # -----------------------------------------------------------------------

    def _get_median(self, percs):
        '''from an array of data percentiles, return the median array'''
        return percs[percs.shape[0] // 2] if percs.ndim > 1 else percs

    def _get_err(self, dataset, key):
        '''gather the error variables corresponding to `key` from `dataset`'''
        try:
            return dataset[f'Δ{key}']
        except KeyError:
            try:
                return (dataset[f'Δ{key},down'], dataset[f'Δ{key},up'])
            except KeyError:
                return None

    def _plot_model(self, ax, data, intervals=None, *,
                    x_data=None, x_unit='pc', y_unit=None,
                    CI_kwargs=None, **kwargs):

        CI_kwargs = dict() if CI_kwargs is None else CI_kwargs

        # ------------------------------------------------------------------
        # Evaluate the shape of the data array to determine confidence
        # intervals, if applicable
        # ------------------------------------------------------------------

        if data is None or data.ndim == 0:
            return

        elif data.ndim == 1:
            data = data.reshape((1, data.size))

        if not (data.shape[0] % 2):
            mssg = 'Invalid `data`, must have odd-numbered zeroth axis shape'
            raise ValueError(mssg)

        midpoint = data.shape[0] // 2

        if intervals is None:
            intervals = midpoint

        elif intervals > midpoint:
            mssg = f'{intervals}σ is outside stored range of {midpoint}σ'
            raise ValueError(mssg)

        # ------------------------------------------------------------------
        # Convert any units desired
        # ------------------------------------------------------------------

        x_domain = self.r if x_data is None else x_data

        if x_unit:
            x_domain = x_domain.to(x_unit)

        if y_unit:
            data = data.to(y_unit)

        # ------------------------------------------------------------------
        # Plot the median (assumed to be the middle axis of the intervals)
        # ------------------------------------------------------------------

        median = data[midpoint]

        med_plot, = ax.plot(x_domain, median, **kwargs)

        # ------------------------------------------------------------------
        # Plot confidence intervals successively from the midpoint
        # ------------------------------------------------------------------

        output = [med_plot]

        CI_kwargs.setdefault('color', med_plot.get_color())

        alpha = 0.8 / (intervals + 1)
        for sigma in range(1, intervals + 1):

            CI = ax.fill_between(
                x_domain, data[midpoint + sigma], data[midpoint - sigma],
                alpha=(1 - alpha), **CI_kwargs
            )

            output.append(CI)

            alpha += alpha

        return output

    def _plot_data(self, ax, dataset, y_key, *,
                   x_key='r', x_unit='pc', y_unit=None,
                   err_transform=None, **kwargs):

        # TODO need to handle colours better
        defaultcolour = None

        # ------------------------------------------------------------------
        # Get data and relevant errors for plotting
        # ------------------------------------------------------------------

        xdata = dataset[x_key]
        ydata = dataset[y_key]

        xerr = self._get_err(dataset, x_key)
        yerr = self._get_err(dataset, y_key)

        # ------------------------------------------------------------------
        # Convert any units desired
        # ------------------------------------------------------------------

        if x_unit is not None:
            xdata = xdata.to(x_unit)

        if y_unit is not None:
            ydata = ydata.to(y_unit)

        # ------------------------------------------------------------------
        # If given, transform errors based on `err_transform` function
        # ------------------------------------------------------------------

        if err_transform is not None:
            yerr = err_transform(yerr)

        # ------------------------------------------------------------------
        # Setup default plotting details, style, labels
        # ------------------------------------------------------------------

        kwargs.setdefault('marker', '.')
        kwargs.setdefault('linestyle', 'None')
        kwargs.setdefault('color', defaultcolour)

        label = dataset.cite()
        if 'm' in dataset.mdata:
            label += fr' ($m={dataset.mdata["m"]}\ M_\odot$)'

        # ------------------------------------------------------------------
        # Plot
        # ------------------------------------------------------------------

        # TODO not sure if I like the mfc=none style,
        #   mostly due to https://github.com/matplotlib/matplotlib/issues/3400
        return ax.errorbar(xdata, ydata, xerr=xerr, yerr=yerr, mfc='none',
                           label=label, **kwargs)

    def _plot_profile(self, ax, ds_pattern, y_key, model_data, *,
                      residuals=False, err_transform=None,
                      **kwargs):
        '''figure out what needs to be plotted and call model/data plotters
        all **kwargs passed to both _plot_model and _plot_data
        model_data dimensions *must* be (mass bins, intervals, r axis)
        '''

        # TODO we might still want to allow for specific model/data kwargs?

        ds_pattern = ds_pattern or ''

        strict = kwargs.pop('strict', False)

        # Restart marker styles each plotting call
        markers = iter(self._MARKERS)

        # TODO need to figure out how we handle passed kwargs better
        default_clr = kwargs.pop('color', None)

        # ------------------------------------------------------------------
        # Determine the relevant datasets to the given pattern
        # ------------------------------------------------------------------

        datasets = self.obs.filter_datasets(ds_pattern)

        if strict and ds_pattern and not datasets:
            mssg = f"Dataset matching '{ds_pattern}' do not exist in {self.obs}"
            # raise DataError
            raise KeyError(mssg)

        # ------------------------------------------------------------------
        # Iterate over the datasets, keeping track of all relevant masses
        # and calling `_plot_data`
        # ------------------------------------------------------------------

        masses = {}

        for key, dset in datasets.items():

            mrk = next(markers)

            # get mass bin of this dataset, for later model plotting
            if 'm' in dset.mdata:
                m = dset.mdata['m'] * u.Msun
                mass_bin = np.where(self.mj == m)[0][0]
            else:
                mass_bin = self.star_bin

            if mass_bin in masses:
                clr = masses[mass_bin][0][0].get_color()
            else:
                clr = default_clr

            # plot the data
            try:
                line = self._plot_data(ax, dset, y_key, marker=mrk, color=clr,
                                       err_transform=err_transform, **kwargs)

            except KeyError as err:
                if strict:
                    raise err
                else:
                    # warnings.warn(err.args[0])
                    continue

            masses.setdefault(mass_bin, [])

            masses[mass_bin].append(line)

        # ------------------------------------------------------------------
        # Based on the masses of data plotted, plot the corresponding axes of
        # the model data, calling `_plot_model`
        # ------------------------------------------------------------------

        if model_data is not None:

            # ensure that the data is (mass bin, intervals, r domain)
            if len(model_data.shape) != 3:
                raise ValueError("invalid model data shape")

            # No data plotted, use the star_bin
            if not masses:
                if model_data.shape[0] > 1:
                    masses = {self.star_bin: None}
                else:
                    masses = {0: None}

            res_ax = None

            for mbin, errbars in masses.items():

                ymodel = model_data[mbin, :, :]

                # TODO having model/data be same color is kinda hard to read
                #   this is why I added mfc=none, but I dont like that either
                if errbars is not None:
                    clr = errbars[0][0].get_color()
                else:
                    clr = default_clr

                self._plot_model(ax, ymodel, color=clr, **kwargs)

                if residuals:
                    res_ax = self._add_residuals(ax, ymodel, errbars,
                                                 res_ax=res_ax, **kwargs)

        if self.rlims is not None:
            ax.set_xlim(*self.rlims)

    # -----------------------------------------------------------------------
    # Plot extras
    # -----------------------------------------------------------------------

    def _add_residuals(self, ax, ymodel, errorbars, *,
                       xmodel=None, y_unit=None, res_ax=None, **kwargs):
        '''
        errorbars : a list of outputs from calls to plt.errorbars
        '''
        from mpl_toolkits.axes_grid1 import make_axes_locatable

        if not errorbars:
            mssg = "Cannot compute residuals, no observables data provided"
            raise ValueError(mssg)

        # ------------------------------------------------------------------
        # Get model data and spline
        # ------------------------------------------------------------------

        if xmodel is None:
            xmodel = self.r

        if y_unit is not None:
            ymodel = ymodel.to(y_unit)

        ymedian = self._get_median(ymodel)

        yspline = util.QuantitySpline(xmodel, ymedian)

        # ------------------------------------------------------------------
        # Setup axes, adding a new smaller axe for the residual underneath,
        # if it hasn't already been created (and passed to `res_ax`)
        # ------------------------------------------------------------------

        if res_ax is None:

            divider = make_axes_locatable(ax)
            res_ax = divider.append_axes('bottom', size="15%", pad=0, sharex=ax)

            res_ax.grid()

            res_ax.set_xscale(ax.get_xscale())

        # ------------------------------------------------------------------
        # Plot the model line, hopefully centred on zero
        # ------------------------------------------------------------------

        self._plot_model(res_ax, ymodel - ymedian, color='k')

        # ------------------------------------------------------------------
        # Get data from the plotted errorbars
        # ------------------------------------------------------------------

        for errbar in errorbars:

            # --------------------------------------------------------------
            # Get the actual datapoints, and the hopefully correct units
            # --------------------------------------------------------------

            xdata, ydata = errbar[0].get_data()
            ydata = ydata.to(ymedian.unit)

            # --------------------------------------------------------------
            # Grab relevant formatting (colours and markers)
            # --------------------------------------------------------------

            clr = errbar[0].get_color()
            mrk = errbar[0].get_marker()

            # --------------------------------------------------------------
            # Parse the errors from the size of the errorbar lines (messy)
            # --------------------------------------------------------------

            xerr = yerr = None

            if errbar.has_xerr:
                xerr_lines = errbar[2][0]
                yerr_lines = errbar[2][1] if errbar.has_yerr else None
            elif errbar.has_yerr:
                xerr_lines, yerr_lines = None, errbar[2][0]
            else:
                xerr_lines = yerr_lines = None

            if xerr_lines:
                xerr = np.array([(np.diff(seg, axis=0) / 2)[..., -1]
                                 for seg in xerr_lines.get_segments()]).T[0]

                xerr <<= xdata.unit

            if yerr_lines:
                yerr = np.array([(np.diff(seg, axis=0) / 2)[..., -1]
                                 for seg in yerr_lines.get_segments()]).T[0]

                yerr <<= ydata.unit

            # --------------------------------------------------------------
            # Compute the residuals and plot them
            # --------------------------------------------------------------

            res = yspline(xdata) - ydata

            res_ax.errorbar(xdata, res, xerr=xerr, yerr=yerr,
                            color=clr, marker=mrk, linestyle='none')

        return res_ax

    def _add_hyperparam(self, ax, ymodel, xdata, ydata, yerr):
        # TODO this is still a complete mess

        yspline = util.QuantitySpline(self.r, ymodel)

        if hasattr(ax, 'aeff_text'):
            aeff_str = ax.aeff_text.get_text()
            aeff = float(aeff_str[aeff_str.rfind('$') + 1:])

        else:
            # TODO figure out best place to place this at
            ax.aeff_text = ax.text(0.1, 0.3, '')
            aeff = 0.

        aeff += util.hyperparam_effective(ydata, yspline(xdata), yerr)

        ax.aeff_text.set_text(fr'$\alpha_{{eff}}=${aeff:.4e}')

    # -----------------------------------------------------------------------
    # Observables plotting
    # -----------------------------------------------------------------------

    @_support_units
    def plot_LOS(self, fig=None, ax=None,
                 show_obs=True, residuals=False, *,
                 x_unit='pc', y_unit='km/s'):

        fig, ax = self._setup_artist(fig, ax)

        ax.set_title('Line-of-Sight Velocity Dispersion')

        ax.set_xscale("log")

        if show_obs:
            pattern, var = '*velocity_dispersion*', 'σ'
            strict = show_obs == 'strict'

        else:
            pattern = var = None
            strict = False

        self._plot_profile(ax, pattern, var, self.LOS,
                           strict=strict, residuals=residuals,
                           x_unit=x_unit, y_unit=y_unit)

        ax.legend()

        return fig

    @_support_units
    def plot_pm_tot(self, fig=None, ax=None,
                    show_obs=True, residuals=False, *,
                    x_unit='pc', y_unit='mas/yr'):

        fig, ax = self._setup_artist(fig, ax)

        ax.set_title("Total Proper Motion")

        ax.set_xscale("log")

        if show_obs:
            pattern, var = '*proper_motion*', 'PM_tot'
            strict = show_obs == 'strict'

        else:
            pattern = var = None
            strict = False

        self._plot_profile(ax, pattern, var, self.pm_tot,
                           strict=strict, residuals=residuals,
                           x_unit=x_unit, y_unit=y_unit)

        ax.legend()

        return fig

    @_support_units
    def plot_pm_ratio(self, fig=None, ax=None,
                      show_obs=True, residuals=False, *,
                      x_unit='pc'):

        fig, ax = self._setup_artist(fig, ax)

        ax.set_title("Proper Motion Anisotropy")

        ax.set_xscale("log")

        if show_obs:
            pattern, var = '*proper_motion*', 'PM_ratio'
            strict = show_obs == 'strict'

        else:
            pattern = var = None
            strict = False

        self._plot_profile(ax, pattern, var, self.pm_ratio,
                           strict=strict, residuals=residuals,
                           x_unit=x_unit)

        ax.legend()

        return fig

    @_support_units
    def plot_pm_T(self, fig=None, ax=None,
                  show_obs=True, residuals=False, *,
                  x_unit='pc', y_unit='mas/yr'):

        fig, ax = self._setup_artist(fig, ax)

        ax.set_title("Tangential Proper Motion")

        ax.set_xscale("log")

        if show_obs:
            pattern, var = '*proper_motion*', 'PM_T'
            strict = show_obs == 'strict'

        else:
            pattern = var = None
            strict = False

        # pm_T = self.pm_T.to('mas/yr')

        self._plot_profile(ax, pattern, var, self.pm_T,
                           strict=strict, residuals=residuals,
                           x_unit=x_unit, y_unit=y_unit)

        ax.legend()

        return fig

    @_support_units
    def plot_pm_R(self, fig=None, ax=None,
                  show_obs=True, residuals=False, *,
                  x_unit='pc', y_unit='mas/yr'):

        fig, ax = self._setup_artist(fig, ax)

        ax.set_title("Radial Proper Motion")

        ax.set_xscale("log")

        if show_obs:
            pattern, var = '*proper_motion*', 'PM_R'
            strict = show_obs == 'strict'

        else:
            pattern = var = None
            strict = False

        # pm_R = self.pm_R.to('mas/yr')

        self._plot_profile(ax, pattern, var, self.pm_R,
                           strict=strict, residuals=residuals,
                           x_unit=x_unit, y_unit=y_unit)

        ax.legend()

        return fig

    @_support_units
    def plot_number_density(self, fig=None, ax=None,
                            show_obs=True, residuals=False, *,
                            x_unit='pc'):

        def quad_nuisance(err):
            return np.sqrt(err**2 + (self.s2 << err.unit**2))

        fig, ax = self._setup_artist(fig, ax)

        ax.set_title('Number Density')

        ax.loglog()

        if show_obs:
            pattern, var = '*number_density*', 'Σ'
            strict = show_obs == 'strict'
            kwargs = {'err_transform': quad_nuisance}

        else:
            pattern = var = None
            strict = False
            kwargs = {}

        self._plot_profile(ax, pattern, var, self.numdens,
                           strict=strict, residuals=residuals,
                           x_unit=x_unit, **kwargs)

        # bit arbitrary, but probably fine for the most part
        ax.set_ylim(bottom=1e-4)

        ax.legend()

        return fig

    @_support_units
    def plot_pulsar(self, fig=None, ax=None, show_obs=True):
        # TODO this is out of date with the new pulsar probability code
        # TODO I dont even think this is what we should use anymore, but the
        #   new convolved distributions peak

        fig, ax = self._setup_artist(fig, ax)

        ax.set_title('Pulsar LOS Acceleration')
        ax.set_xlabel('R')
        ax.set_ylabel(r'$a_{los}$')

        maz = u.Quantity(np.empty(self.model.nstep - 1), '1/s')
        for i in range(self.model.nstep - 1):
            a_domain, Paz = pulsars.cluster_component(self.model, self.model.r[i], -1)
            maz[i] = a_domain[Paz.argmax()] << maz.unit

        maz = (self.obs['pulsar/P'] * maz).decompose()

        if show_obs:
            try:
                obs_pulsar = self.obs['pulsar']

                ax.errorbar(obs_pulsar['r'],
                            self.obs['pulsar/Pdot'],
                            yerr=self.obs['pulsar/ΔPdot'],
                            fmt='k.')

            except KeyError as err:
                if show_obs != 'attempt':
                    raise err

        model_r = self.model.r.to(u.arcmin, util.angular_width(self.model.d))

        upper_az, = ax.plot(model_r[:-1], maz)
        ax.plot(model_r[:-1], -maz, c=upper_az.get_color())

        return fig

    @_support_units
    def plot_pulsar_spin_dist(self, fig=None, ax=None, pulsar_ind=0,
                              show_obs=True, show_conv=False):

        import scipy.interpolate as interp

        fig, ax = self._setup_artist(fig, ax)

        # pulsars = self.obs['pulsar']
        puls_obs = self.obs['pulsar/spin']

        id_ = puls_obs['id'][pulsar_ind].value.decode()
        ax.set_title(f'Pulsar "{id_}" Period Derivative Likelihood')

        ax.set_ylabel('Probability')
        ax.set_xlabel(r'$\dot{P}/P$ $\left[s^{-1}\right]$')

        mass_bin = -1

        kde = pulsars.field_Pdot_KDE()
        Pdot_min, Pdot_max = kde.dataset[1].min(), kde.dataset[1].max()

        R = puls_obs['r'][pulsar_ind].to(u.pc)

        P = puls_obs['P'][pulsar_ind].to('s')

        Pdot_meas = puls_obs['Pdot'][pulsar_ind]
        ΔPdot_meas = np.abs(puls_obs['ΔPdot'][pulsar_ind])

        PdotP_domain, PdotP_c_prob = pulsars.cluster_component(self.model,
                                                               R, mass_bin)
        Pdot_domain = (P * PdotP_domain).decompose()

        # linear to avoid effects around asymptote
        Pdot_c_spl = interp.UnivariateSpline(
            Pdot_domain, PdotP_c_prob, k=1, s=0, ext=1
        )

        err = util.gaussian(x=Pdot_domain, sigma=ΔPdot_meas, mu=0)

        err_spl = interp.UnivariateSpline(Pdot_domain, err, k=3, s=0, ext=1)

        lg_P = np.log10(P / P.unit)

        P_grid, Pdot_int_domain = np.mgrid[lg_P:lg_P:1j, Pdot_min:Pdot_max:200j]

        P_grid, Pdot_int_domain = P_grid.ravel(), Pdot_int_domain.ravel()

        Pdot_int_prob = kde(np.vstack([P_grid, Pdot_int_domain]))

        Pdot_int_spl = interp.UnivariateSpline(
            Pdot_int_domain, Pdot_int_prob, k=3, s=0, ext=1
        )

        Pdot_int_prob = util.RV_transform(
            domain=10**Pdot_int_domain, f_X=Pdot_int_spl,
            h=np.log10, h_prime=lambda y: (1 / (np.log(10) * y))
        )

        Pdot_int_spl = interp.UnivariateSpline(
            10**Pdot_int_domain, Pdot_int_prob, k=3, s=0, ext=1
        )

        lin_domain = np.linspace(0., 1e-18, 5_000 // 2)
        lin_domain = np.concatenate((np.flip(-lin_domain[1:]), lin_domain))

        conv1 = np.convolve(err_spl(lin_domain), Pdot_c_spl(lin_domain), 'same')

        conv2 = np.convolve(conv1, Pdot_int_spl(lin_domain), 'same')

        # Normalize
        conv2 /= interp.UnivariateSpline(
            lin_domain, conv2, k=3, s=0, ext=1
        ).integral(-np.inf, np.inf)

        cluster_μ = self.obs.mdata['μ'] << u.Unit("mas/yr")
        PdotP_pm = pulsars.shklovskii_component(cluster_μ, self.model.d)

        cluster_coords = (self.obs.mdata['b'], self.obs.mdata['l']) * u.deg
        PdotP_gal = pulsars.galactic_component(*cluster_coords, D=self.model.d)

        x_total = (lin_domain / P) + PdotP_pm + PdotP_gal
        ax.plot(x_total, conv2)

        if show_conv:
            # Will really mess the scaling up, usually
            ax.plot(x_total, Pdot_c_spl(lin_domain))
            ax.plot(x_total, conv1)

        if show_obs:
            ax.axvline((Pdot_meas / P).decompose(), c='r', ls=':')

        prob_dist = interp.interp1d(
            (lin_domain / P) + PdotP_pm + PdotP_gal, conv2,
            assume_sorted=True, bounds_error=False, fill_value=0.0
        )

        print('prob=', prob_dist((Pdot_meas / P).decompose()))

        return fig

    @_support_units
    def plot_pulsar_orbital_dist(self, fig=None, ax=None, pulsar_ind=0,
                                 show_obs=True, show_conv=False):

        import scipy.interpolate as interp

        fig, ax = self._setup_artist(fig, ax)

        # pulsars = self.obs['pulsar']
        puls_obs = self.obs['pulsar/orbital']

        id_ = puls_obs['id'][pulsar_ind].value.decode()
        ax.set_title(f'Pulsar "{id_}" Period Derivative Likelihood')

        ax.set_ylabel('Probability')
        ax.set_xlabel(r'$\dot{P}/P$ $\left[s^{-1}\right]$')

        mass_bin = -1

        R = puls_obs['r'][pulsar_ind].to(u.pc)

        P = puls_obs['Pb'][pulsar_ind].to('s')

        Pdot_meas = puls_obs['Pbdot'][pulsar_ind]
        ΔPdot_meas = np.abs(puls_obs['ΔPbdot'][pulsar_ind])

        PdotP_domain, PdotP_c_prob = pulsars.cluster_component(self.model,
                                                               R, mass_bin)
        Pdot_domain = (P * PdotP_domain).decompose()

        Pdot_c_spl = interp.UnivariateSpline(
            Pdot_domain, PdotP_c_prob, k=1, s=0, ext=1
        )

        err = util.gaussian(x=Pdot_domain, sigma=ΔPdot_meas, mu=0)

        err_spl = interp.UnivariateSpline(Pdot_domain, err, k=3, s=0, ext=1)

        lin_domain = np.linspace(0., 1e-11, 5_000 // 2)
        lin_domain = np.concatenate((np.flip(-lin_domain[1:]), lin_domain))

        conv = np.convolve(err_spl(lin_domain), Pdot_c_spl(lin_domain), 'same')
        # conv = np.convolve(err, PdotP_c_prob, 'same')

        # Normalize
        conv /= interp.UnivariateSpline(
            lin_domain, conv, k=3, s=0, ext=1
        ).integral(-np.inf, np.inf)

        cluster_μ = self.obs.mdata['μ'] << u.Unit("mas/yr")
        PdotP_pm = pulsars.shklovskii_component(cluster_μ, self.model.d)

        cluster_coords = (self.obs.mdata['b'], self.obs.mdata['l']) * u.deg
        PdotP_gal = pulsars.galactic_component(*cluster_coords, D=self.model.d)

        x_total = (lin_domain / P) + PdotP_pm + PdotP_gal
        ax.plot(x_total, conv)

        if show_conv:
            # Will really mess the scaling up, usually
            ax.plot(x_total, PdotP_c_prob)
            ax.plot(x_total, conv)

        if show_obs:
            ax.axvline((Pdot_meas / P).decompose(), c='r', ls=':')

        prob_dist = interp.interp1d(
            x_total, conv,
            assume_sorted=True, bounds_error=False, fill_value=0.0
        )

        print('prob=', prob_dist((Pdot_meas / P).decompose()))

        return fig

    @_support_units
    def plot_all(self, fig=None, show_obs='attempt'):
        '''Plots all the primary profiles (numdens, LOS, PM)
        but *not* the mass function, pulsars, or any secondary profiles
        (cum-mass, remnants, etc)
        '''

        fig, axes = self._setup_multi_artist(fig, (3, 2))

        axes = axes.reshape((3, 2))

        fig.suptitle(str(self.obs))

        kw = {}

        self.plot_number_density(fig=fig, ax=axes[0, 0], **kw)
        self.plot_LOS(fig=fig, ax=axes[1, 0], **kw)
        self.plot_pm_ratio(fig=fig, ax=axes[2, 0], **kw)

        self.plot_pm_tot(fig=fig, ax=axes[0, 1], **kw)
        self.plot_pm_T(fig=fig, ax=axes[1, 1], **kw)
        self.plot_pm_R(fig=fig, ax=axes[2, 1], **kw)

        for ax in axes.flatten():
            ax.set_xlabel('')

        return fig

    # ----------------------------------------------------------------------
    # Mass Function Plotting
    # ----------------------------------------------------------------------

    @_support_units
    def plot_mass_func(self, fig=None, show_obs=True, show_fields=False, *,
                       colours=None, PI_legend=False, logscaled=False,
                       field_kw=None):

        # ------------------------------------------------------------------
        # Setup axes, splitting into two columns if necessary and adding the
        # extra ax for the field plot if desired
        # ------------------------------------------------------------------

        N_rbins = sum([len(d) for d in self.mass_func.values()])
        shape = ((int(np.ceil(N_rbins / 2)), int(np.floor(N_rbins / 2))), 2)

        # If adding the fields, include an extra column on the left for it
        if show_fields:
            shape = ((1, *shape[0]), shape[1] + 1)

        fig, axes = self._setup_multi_artist(fig, shape, sharex=True)

        axes = axes.T.flatten()

        ax_ind = 0

        # ------------------------------------------------------------------
        # If desired, use the `plot_MF_fields` method to show the fields
        # ------------------------------------------------------------------

        if show_fields:

            ax = axes[ax_ind]

            if field_kw is None:
                field_kw = {}

            field_kw.setdefault('radii', [])

            # TODO need to figure out a good size and how to do it, for this ax
            self.plot_MF_fields(fig, ax, **field_kw)

            ax_ind += 1

        # ------------------------------------------------------------------
        # Iterate over each PI, gathering data to plot
        # ------------------------------------------------------------------

        for PI in sorted(self.mass_func,
                         key=lambda k: self.mass_func[k][0]['r1']):

            bins = self.mass_func[PI]

            # Get data for this PI

            mf = self.obs[PI]

            mbin_mean = (mf['m1'] + mf['m2']) / 2.
            mbin_width = mf['m2'] - mf['m1']

            N = mf['N'] / mbin_width
            ΔN = mf['ΔN'] / mbin_width

            # --------------------------------------------------------------
            # Iterate over radial bin dicts for this PI
            # --------------------------------------------------------------

            for rind, rbin in enumerate(bins):

                ax = axes[ax_ind]

                clr = rbin.get('colour', None)

                # ----------------------------------------------------------
                # Plot observations
                # ----------------------------------------------------------

                if show_obs:

                    r_mask = ((mf['r1'] == rbin['r1'])
                              & (mf['r2'] == rbin['r2']))

                    N_data = N[r_mask].value
                    err_data = ΔN[r_mask].value

                    err = self.F * err_data

                    pnts = ax.errorbar(mbin_mean[r_mask], N_data, yerr=err,
                                       fmt='o', color=clr)

                    clr = pnts[0].get_color()

                # ----------------------------------------------------------
                # Plot model. Doesn't utilize the `_plot_profile` method, as
                # this is *not* a profile, but does use similar, but simpler,
                # logic
                # ----------------------------------------------------------

                dNdm = rbin['dNdm']

                midpoint = dNdm.shape[0] // 2

                m_domain = self.mj[:dNdm.shape[-1]]
                median = dNdm[midpoint]

                med_plot, = ax.plot(m_domain, median, '--', c=clr)

                alpha = 0.8 / (midpoint + 1)
                for sigma in range(1, midpoint + 1):

                    ax.fill_between(
                        m_domain,
                        dNdm[midpoint + sigma],
                        dNdm[midpoint - sigma],
                        alpha=1 - alpha, color=clr
                    )

                    alpha += alpha

                if logscaled:
                    ax.set_xscale('log')

                ax.set_xlabel(None)

                # ----------------------------------------------------------
                # "Label" each bin with it's radial bounds.
                # Uses fake text to allow for using loc='best' from `legend`.
                # Really this should be a part of plt (see matplotlib#17946)
                # ----------------------------------------------------------

                r1 = rbin['r1'].to_value('arcmin')
                r2 = rbin['r2'].to_value('arcmin')

                fake = plt.Line2D([], [], label=f"r = {r1:.2f}'-{r2:.2f}'")
                handles = [fake]

                leg_kw = {'handlelength': 0, 'handletextpad': 0}

                # If this is the first bin, also add a PI tag
                if PI_legend and not rind and not show_fields:
                    pi_fake = plt.Line2D([], [], label=PI)
                    handles.append(pi_fake)
                    leg_kw['labelcolor'] = ['k', clr]

                ax.legend(handles=handles, **leg_kw)

                ax_ind += 1

        # ------------------------------------------------------------------
        # Put labels on subfigs
        # ------------------------------------------------------------------

        for sf in fig.subfigs[show_fields:]:

            sf.supxlabel(r'Mass [$M_\odot$]')

        fig.subfigs[show_fields].supylabel('dN/dm')

        return fig

    @_support_units
    def plot_MF_fields(self, fig=None, ax=None, *, radii=("rh",),
                       cmap=None, grid=True):
        '''plot all mass function fields in this observation
        '''
        import shapely.geometry as geom

        fig, ax = self._setup_artist(fig, ax)

        # Centre dot
        ax.plot(0, 0, 'kx')

        # ------------------------------------------------------------------
        # Iterate over each PI and it's radial bins
        # ------------------------------------------------------------------

        for PI, bins in self.mass_func.items():

            for rbin in bins:

                # ----------------------------------------------------------
                # Plot the field using this `Field` slice's own plotting method
                # ----------------------------------------------------------

                clr = rbin.get("colour", None)

                rbin['field'].plot(ax, fc=clr, alpha=0.7, ec='k', label=PI)

                # make this label private so it's only added once to legend
                PI = f'_{PI}'

        # ------------------------------------------------------------------
        # If desired, add a "pseudo" grid in the polar projection, at 2
        # arcmin intervals, up to the rt
        # ------------------------------------------------------------------

        # Ensure the gridlines don't affect the axes scaling
        ax.autoscale(False)

        if grid:
            ticks = np.arange(2, self.rt.to_value('arcmin'), 2)

            # make sure this grid matches normal grids
            grid_kw = {
                'color': plt.rcParams.get('grid.color'),
                'linestyle': plt.rcParams.get('grid.linestyle'),
                'linewidth': plt.rcParams.get('grid.linewidth'),
                'alpha': plt.rcParams.get('grid.alpha'),
                'zorder': 0.5
            }

            for gr in ticks:
                circle = np.array(geom.Point(0, 0).buffer(gr).exterior).T
                gr_line, = ax.plot(*circle, **grid_kw)

                ax.annotate(f'{gr:.0f}"', xy=(circle[0].max(), 0),
                            color=grid_kw['color'])

        # ------------------------------------------------------------------
        # Try to plot the various radii quantities from this model, if desired
        # ------------------------------------------------------------------

        # TODO for CI this could be a CI of rh, ra, rt actually (60)

        for r_type in radii:

            # This is to explicitly avoid very ugly exceptions from geom
            if r_type not in {'rh', 'ra', 'rt'}:
                mssg = f'radii must be one of {{rh, ra, rt}}, not `{r_type}`'
                raise TypeError(mssg)

            radius = getattr(self, r_type).to_value('arcmin')
            circle = np.array(geom.Point(0, 0).buffer(radius).exterior).T
            ax.plot(*circle, ls='--')
            ax.text(0, circle[1].max(), r_type)

        # ------------------------------------------------------------------
        # Add plot labels and legends
        # ------------------------------------------------------------------

        ax.set_xlabel('RA [arcmin]')
        ax.set_ylabel('DEC [arcmin]')

        # TODO figure out a better way of handling this always using best? (75)
        ax.legend(loc='upper left' if grid else 'best')

        return fig

    # -----------------------------------------------------------------------
    # Model plotting
    # -----------------------------------------------------------------------

    @_support_units
    def plot_density(self, fig=None, ax=None, kind='all', *,
                     x_unit='pc'):

        if kind == 'all':
            kind = {'MS', 'tot', 'BH', 'WD', 'NS'}

        fig, ax = self._setup_artist(fig, ax)

        # ax.set_title('Surface Mass Density')

        # Total density
        if 'tot' in kind:
            kw = {"label": "Total", "color": "tab:cyan"}
            self._plot_profile(ax, None, None, self.rho_tot,
                               x_unit=x_unit, **kw)

        # Total Remnant density
        if 'rem' in kind:
            kw = {"label": "Remnants", "color": "tab:purple"}
            self._plot_profile(ax, None, None, self.rho_rem,
                               x_unit=x_unit, **kw)

        # Main sequence density
        if 'MS' in kind:
            kw = {"label": "Main-sequence stars", "color": "tab:orange"}
            self._plot_profile(ax, None, None, self.rho_MS,
                               x_unit=x_unit, **kw)

        if 'WD' in kind:
            kw = {"label": "White Dwarfs", "color": "tab:green"}
            self._plot_profile(ax, None, None, self.rho_WD,
                               x_unit=x_unit, **kw)

        if 'NS' in kind:
            kw = {"label": "Neutron Stars", "color": "tab:red"}
            self._plot_profile(ax, None, None, self.rho_NS,
                               x_unit=x_unit, **kw)

        # Black hole density
        if 'BH' in kind:
            kw = {"label": "Black Holes", "color": "tab:gray"}
            self._plot_profile(ax, None, None, self.rho_BH,
                               x_unit=x_unit, **kw)

        ax.set_yscale("log")
        ax.set_xscale("log")

        ax.set_ylabel(rf'Surface Density $[M_\odot / pc^3]$')
        # ax.set_xlabel('arcsec')

        # ax.legend()
        fig.legend(loc='upper center', ncol=6,
                   bbox_to_anchor=(0.5, 1.), fancybox=True)

        return fig

    @_support_units
    def plot_surface_density(self, fig=None, ax=None, kind='all', *,
                             x_unit='pc'):

        if kind == 'all':
            kind = {'MS', 'tot', 'BH', 'WD', 'NS'}

        fig, ax = self._setup_artist(fig, ax)

        # ax.set_title('Surface Mass Density')

        # Total density
        if 'tot' in kind:
            kw = {"label": "Total", "color": "tab:cyan"}
            self._plot_profile(ax, None, None, self.Sigma_tot,
                               x_unit=x_unit, **kw)

        # Total Remnant density
        if 'rem' in kind:
            kw = {"label": "Remnants", "color": "tab:purple"}
            self._plot_profile(ax, None, None, self.Sigma_rem,
                               x_unit=x_unit, **kw)

        # Main sequence density
        if 'MS' in kind:
            kw = {"label": "Main-sequence stars", "color": "tab:orange"}
            self._plot_profile(ax, None, None, self.Sigma_MS,
                               x_unit=x_unit, **kw)

        if 'WD' in kind:
            kw = {"label": "White Dwarfs", "color": "tab:green"}
            self._plot_profile(ax, None, None, self.Sigma_WD,
                               x_unit=x_unit, **kw)

        if 'NS' in kind:
            kw = {"label": "Neutron Stars", "color": "tab:red"}
            self._plot_profile(ax, None, None, self.Sigma_NS,
                               x_unit=x_unit, **kw)

        # Black hole density
        if 'BH' in kind:
            kw = {"label": "Black Holes", "color": "tab:gray"}
            self._plot_profile(ax, None, None, self.Sigma_BH,
                               x_unit=x_unit, **kw)

        ax.set_yscale("log")
        ax.set_xscale("log")

        ax.set_ylabel(rf'Surface Density $[M_\odot / pc^2]$')
        # ax.set_xlabel('arcsec')

        # ax.legend()
        fig.legend(loc='upper center', ncol=6,
                   bbox_to_anchor=(0.5, 1.), fancybox=True)

        return fig

    @_support_units
    def plot_cumulative_mass(self, fig=None, ax=None, kind='all', *,
                             x_unit='pc'):

        if kind == 'all':
            kind = {'MS', 'tot', 'BH', 'WD', 'NS'}

        fig, ax = self._setup_artist(fig, ax)

        # ax.set_title('Cumulative Mass')

        # Total density
        if 'tot' in kind:
            kw = {"label": "Total", "color": "tab:cyan"}
            self._plot_profile(ax, None, None, self.cum_M_tot,
                               x_unit=x_unit, **kw)

        # Main sequence density
        if 'MS' in kind:
            kw = {"label": "Main-sequence stars", "color": "tab:orange"}
            self._plot_profile(ax, None, None, self.cum_M_MS,
                               x_unit=x_unit, **kw)

        if 'WD' in kind:
            kw = {"label": "White Dwarfs", "color": "tab:green"}
            self._plot_profile(ax, None, None, self.cum_M_WD,
                               x_unit=x_unit, **kw)

        if 'NS' in kind:
            kw = {"label": "Neutron Stars", "color": "tab:red"}
            self._plot_profile(ax, None, None, self.cum_M_NS,
                               x_unit=x_unit, **kw)

        # Black hole density
        if 'BH' in kind:
            kw = {"label": "Black Holes", "color": "tab:gray"}
            self._plot_profile(ax, None, None, self.cum_M_BH,
                               x_unit=x_unit, **kw)

        ax.set_yscale("log")
        ax.set_xscale("log")

        # ax.set_ylabel(rf'$M_{{enc}} ({self.cum_M_tot.unit})$')
        ax.set_ylabel(rf'$M_{{enc}}$ $[M_\odot]$')
        # ax.set_xlabel('arcsec')

        # ax.legend()
        fig.legend(loc='upper center', ncol=5,
                   bbox_to_anchor=(0.5, 1.), fancybox=True)

        return fig

    @_support_units
    def plot_remnant_fraction(self, fig=None, ax=None, *, x_unit='pc'):
        '''Fraction of mass in remnants vs MS stars, like in baumgardt'''

        fig, ax = self._setup_artist(fig, ax)

        ax.set_title("Remnant Fraction")

        ax.set_xscale("log")

        self._plot_profile(ax, None, None, self.frac_M_MS,
                           x_unit=x_unit, label="Main-sequence stars")
        self._plot_profile(ax, None, None, self.frac_M_rem,
                           x_unit=x_unit, label="Remnants")

        ax.set_ylabel(r"Mass fraction $M_{MS}/M_{tot}$, $M_{remn.}/M_{tot}$")

        ax.set_ylim(0.0, 1.0)

        ax.legend()

        return fig

# --------------------------------------------------------------------------
# Visualizers
# --------------------------------------------------------------------------


class ModelVisualizer(_ClusterVisualizer):
    '''
    class for making, showing, saving all the plots related to a single model
    '''

    @classmethod
    def from_chain(cls, chain, observations, method='median'):
        '''
        create a Visualizer instance based on a chain, y taking the median
        of the chain parameters
        '''
        reduc_methods = {'median': np.median, 'mean': np.mean}

        # if 3d (Niters, Nwalkers, Nparams)
        # if 2d (Nwalkers, Nparams)
        # if 1d (Nparams)
        chain = chain.reshape((-1, chain.shape[-1]))

        theta = reduc_methods[method](chain, axis=0)

        return cls(Model(theta, observations), observations)

    @classmethod
    def from_theta(cls, theta, observations):
        '''
        create a Visualizer instance based on a theta, see `Model` for allowed
        theta types
        '''
        return cls(Model(theta, observations), observations)

    def __init__(self, model, observations=None):
        self.model = model
        self.obs = observations if observations else model.observations

        self.rh = model.rh
        self.ra = model.ra
        self.rt = model.rt
        self.F = model.F
        self.s2 = model.s2
        self.d = model.d

        self.r = model.r

        self.rlims = (9e-3, self.r.max() + (5 << self.r.unit))

        self._2πr = 2 * np.pi * model.r

        self.star_bin = model.nms - 1
        self.mj = model.mj

        self.LOS = np.sqrt(self.model.v2pj)[:, np.newaxis, :]
        self.pm_T = np.sqrt(model.v2Tj)[:, np.newaxis, :]
        self.pm_R = np.sqrt(model.v2Rj)[:, np.newaxis, :]

        self.pm_tot = np.sqrt(0.5 * (self.pm_T**2 + self.pm_R**2))
        self.pm_ratio = self.pm_T / self.pm_R

        self._init_numdens(model, observations)
        self._init_massfunc(model, observations)

        self._init_surfdens(model, observations)
        self._init_dens(model, observations)

        self._init_mass_frac(model, observations)
        self._init_cum_mass(model, observations)

    # TODO alot of these init functions could be more homogenous
    @_ClusterVisualizer._support_units
    def _init_numdens(self, model, observations):

        obs_nd = observations['number_density']
        obs_r = obs_nd['r'].to(model.r.unit)

        model_nd = model.Sigmaj / model.mj[:, np.newaxis]

        nd = np.empty(model_nd.shape)[:, np.newaxis, :] << model_nd.unit

        for mbin in range(model_nd.shape[0]):
            nd_interp = util.QuantitySpline(model.r, model_nd[mbin, :])

            K = (np.nansum(obs_nd['Σ'] * nd_interp(obs_r) / obs_nd['Σ']**2)
                 / np.nansum(nd_interp(obs_r)**2 / obs_nd['Σ']**2))

            nd[mbin, 0, :] = K * model_nd[mbin, :]

        self.numdens = nd

    @_ClusterVisualizer._support_units
    def _init_massfunc(self, model, observations, *, cmap=None):
        '''
        sets self.mass_func as a dict of PI's, where each PI has a list of
        subdicts. Each subdict represents a single radial slice (within this PI)
        and contains the radii, the mass func values, and the field slice
        '''

        cmap = cmap or plt.cm.rainbow

        self.mass_func = {}

        cen = (observations.mdata['RA'], observations.mdata['DEC'])

        PI_list = observations.filter_datasets('*mass_function*')

        densityj = [util.QuantitySpline(model.r, model.Sigmaj[j])
                    for j in range(model.nms)]

        for i, (key, mf) in enumerate(PI_list.items()):

            self.mass_func[key] = []

            # TODO same colour for each PI or different for each slice?
            clr = cmap(i / len(PI_list))

            field = mass.Field.from_dataset(mf, cen=cen)

            rbins = np.unique(np.c_[mf['r1'], mf['r2']], axis=0)
            rbins.sort(axis=0)

            for r_in, r_out in rbins:

                this_slc = {'r1': r_in, 'r2': r_out}

                field_slice = field.slice_radially(r_in, r_out)

                this_slc['field'] = field_slice

                this_slc['colour'] = clr

                this_slc['dNdm'] = np.empty((1, model.nms))

                sample_radii = field_slice.MC_sample(300).to(u.pc)

                for j in range(model.nms):

                    Nj = field_slice.MC_integrate(densityj[j], sample_radii)
                    widthj = (model.mj[j] * model.mes_widths[j])

                    this_slc['dNdm'][0, j] = (Nj / widthj).value

                self.mass_func[key].append(this_slc)

    @_ClusterVisualizer._support_units
    def _init_dens(self, model, observations):

        shp = (np.newaxis, np.newaxis, slice(None))

        self.rho_tot = np.sum(model.rhoj, axis=0)[shp]
        self.rho_MS = np.sum(model.rhoj[model._star_bins], axis=0)[shp]
        self.rho_rem = np.sum(model.rhoj[model._remnant_bins], axis=0)[shp]
        self.rho_BH = np.sum(model.BH_rhoj, axis=0)[shp]
        self.rho_WD = np.sum(model.WD_rhoj, axis=0)[shp]
        self.rho_NS = np.sum(model.NS_rhoj, axis=0)[shp]

    @_ClusterVisualizer._support_units
    def _init_surfdens(self, model, observations):

        shp = (np.newaxis, np.newaxis, slice(None))

        self.Sigma_tot = np.sum(model.Sigmaj, axis=0)[shp]
        self.Sigma_MS = np.sum(model.Sigmaj[model._star_bins], axis=0)[shp]
        self.Sigma_rem = np.sum(model.Sigmaj[model._remnant_bins], axis=0)[shp]
        self.Sigma_BH = np.sum(model.BH_Sigmaj, axis=0)[shp]
        self.Sigma_WD = np.sum(model.WD_Sigmaj, axis=0)[shp]
        self.Sigma_NS = np.sum(model.NS_Sigmaj, axis=0)[shp]

    @_ClusterVisualizer._support_units
    def _init_mass_frac(self, model, observations):

        int_MS = util.QuantitySpline(self.r, self._2πr * self.Sigma_MS)
        int_rem = util.QuantitySpline(self.r, self._2πr * self.Sigma_rem)
        int_tot = util.QuantitySpline(self.r, self._2πr * self.Sigma_tot)

        mass_MS = np.empty((1, 1, self.r.size))
        mass_rem = np.empty((1, 1, self.r.size))
        mass_tot = np.empty((1, 1, self.r.size))

        # TODO the rbins at the end always mess up fractional stuff, drop to 0
        mass_MS[0, 0, 0] = mass_rem[0, 0, 0] = mass_tot[0, 0, 0] = np.nan

        for i in range(1, self.r.size - 2):
            mass_MS[0, 0, i] = int_MS.integral(self.r[i], self.r[i + 1]).value
            mass_rem[0, 0, i] = int_rem.integral(self.r[i], self.r[i + 1]).value
            mass_tot[0, 0, i] = int_tot.integral(self.r[i], self.r[i + 1]).value

        self.frac_M_MS = mass_MS / mass_tot
        self.frac_M_rem = mass_rem / mass_tot

    @_ClusterVisualizer._support_units
    def _init_cum_mass(self, model, observations):

        int_tot = util.QuantitySpline(self.r, self._2πr * self.Sigma_tot)
        int_MS = util.QuantitySpline(self.r, self._2πr * self.Sigma_MS)
        int_BH = util.QuantitySpline(self.r, self._2πr * self.Sigma_BH)
        int_WD = util.QuantitySpline(self.r, self._2πr * self.Sigma_WD)
        int_NS = util.QuantitySpline(self.r, self._2πr * self.Sigma_NS)

        cum_tot = np.empty((1, 1, self.r.size)) << u.Msun
        cum_MS = np.empty((1, 1, self.r.size)) << u.Msun
        cum_BH = np.empty((1, 1, self.r.size)) << u.Msun
        cum_WD = np.empty((1, 1, self.r.size)) << u.Msun
        cum_NS = np.empty((1, 1, self.r.size)) << u.Msun

        for i in range(0, self.r.size):
            cum_tot[0, 0, i] = int_tot.integral(model.r[0], model.r[i])
            cum_MS[0, 0, i] = int_MS.integral(model.r[0], model.r[i])
            cum_BH[0, 0, i] = int_BH.integral(model.r[0], model.r[i])
            cum_WD[0, 0, i] = int_WD.integral(model.r[0], model.r[i])
            cum_NS[0, 0, i] = int_NS.integral(model.r[0], model.r[i])

        self.cum_M_tot = cum_tot
        self.cum_M_MS = cum_MS
        self.cum_M_WD = cum_WD
        self.cum_M_NS = cum_NS
        self.cum_M_BH = cum_BH


class CIModelVisualizer(_ClusterVisualizer):
    '''
    class for making, showing, saving all the plots related to a bunch of models
    in the form of confidence intervals
    '''

    @_ClusterVisualizer._support_units
    def plot_BH_mass(self, fig=None, ax=None, bins='auto', color='b'):

        fig, ax = self._setup_artist(fig, ax)

        color = mpl_clr.to_rgb(color)
        facecolor = color + (0.33, )

        ax.hist(self.BH_mass, histtype='stepfilled',
                bins=bins, ec=color, fc=facecolor, lw=2)

        return fig

    @_ClusterVisualizer._support_units
    def plot_BH_num(self, fig=None, ax=None, bins='auto', color='b'):

        fig, ax = self._setup_artist(fig, ax)

        color = mpl_clr.to_rgb(color)
        facecolor = color + (0.33, )

        ax.hist(self.BH_num, histtype='stepfilled',
                bins=bins, ec=color, fc=facecolor, lw=2)

        return fig

    @classmethod
    def from_chain(cls, chain, observations, N=100, *, verbose=True, pool=None):
        import functools

        viz = cls()

        viz.N = N
        viz.obs = observations

        # ------------------------------------------------------------------
        # Get info about the chain and set of models
        # ------------------------------------------------------------------

        # Flatten walkers, if not already
        chain = chain.reshape((-1, chain.shape[-1]))[-N:]

        median_chain = np.median(chain, axis=0)

        # TODO get these indices more dynamically
        viz.F = median_chain[7]
        viz.s2 = median_chain[6]
        viz.d = median_chain[12] << u.kpc

        # Setup the radial domain to interpolate everything onto
        # We estimate the maximum radius needed will be given by the model with
        # the largest value of the truncation parameter "g". This should be a
        # valid enough assumption for our needs. While we have it, we'll also
        # use this model to grab the other values we need, which shouldn't
        # change much between models, so using this extreme model is okay.
        # warning: in very large N samples, this g might be huge, and lead to a
        # very large rt. I'm not really sure yet how that might affect the CIs
        # or plots

        huge_model = Model(chain[np.argmax(chain[:, 4])], viz.obs)

        max_r = huge_model.rt
        viz.r = np.r_[0, np.geomspace(1e-5, max_r.value, num=99)] << u.pc

        viz.rlims = (9e-3, viz.r.max() + (5 << viz.r.unit))

        # Assume that this example model has same nms, mj[:nms] as all models
        # This approximation isn't exactly correct, but close enough for plots
        # viz.star_bin = huge_model.nms - 1
        viz.star_bin = 0

        mj_MS = huge_model.mj[:huge_model.nms]
        mj_tracer = huge_model.mj[huge_model._tracer_bins]

        viz.mj = np.r_[mj_MS, mj_tracer]

        # ------------------------------------------------------------------
        # Setup the final full parameters arrays with dims of
        # [mass bins, intervals (from percentile of models), radial bins] for
        # all "profile" datasets
        # ------------------------------------------------------------------

        # velocities

        vel_unit = np.sqrt(huge_model.v2Tj).unit

        Nm = 1 + len(mj_tracer)

        vpj = np.empty((Nm, N, viz.r.size)) << vel_unit
        vTj, vRj, vtotj = vpj.copy(), vpj.copy(), vpj.copy()

        vaj = np.empty((Nm, N, viz.r.size)) << u.dimensionless_unscaled

        # mass density

        rho_unit = huge_model.rhoj.unit

        rho_tot = np.empty((1, N, viz.r.size)) << rho_unit
        rho_MS, rho_BH = rho_tot.copy(), rho_tot.copy()
        rho_WD, rho_NS = rho_tot.copy(), rho_tot.copy()

        # surface density

        Sigma_unit = huge_model.Sigmaj.unit

        Sigma_tot = np.empty((1, N, viz.r.size)) << Sigma_unit
        Sigma_MS, Sigma_BH = Sigma_tot.copy(), Sigma_tot.copy()
        Sigma_WD, Sigma_NS = Sigma_tot.copy(), Sigma_tot.copy()

        # Cumulative mass

        mass_unit = huge_model.M.unit

        cum_M_tot = np.empty((1, N, viz.r.size)) << mass_unit
        cum_M_MS, cum_M_BH = cum_M_tot.copy(), cum_M_tot.copy()
        cum_M_WD, cum_M_NS = cum_M_tot.copy(), cum_M_tot.copy()

        # Mass Fraction

        frac_M_MS = np.empty((1, N, viz.r.size)) << u.dimensionless_unscaled
        frac_M_rem = frac_M_MS.copy()

        # number density

        numdens = np.empty((1, N, viz.r.size)) << u.arcmin**-2

        # mass function

        PI_list = viz.obs.filter_datasets('*mass_function*')
        N_rbins = sum([np.unique(viz.obs[k]['r1']).size for k in PI_list])
        N_mbins = huge_model.nms

        massfunc = np.empty((N, N_rbins, N_mbins))

        # BH mass

        BH_mass = np.empty(N) << u.Msun
        BH_num = np.empty(N) << u.dimensionless_unscaled

        # ------------------------------------------------------------------
        # Setup iteration and pooling
        # ------------------------------------------------------------------

        # TODO currently does nothing
        # if verbose:
        #     import tqdm
        #     chain_loader = tqdm.tqdm(chain)
        # else:
        #     chain_loader = chain

        # TODO assuming that chain always converges, might err if not the case
        get_model = functools.partial(Model, observations=viz.obs)

        try:
            _map = map if pool is None else pool.imap_unordered
        except AttributeError:
            mssg = ("Invalid pool, currently only support pools with an "
                    "`imap_unordered` method")
            raise ValueError(mssg)

        # ------------------------------------------------------------------
        # iterate over all models in the sample and compute/store their
        # relevant parameters
        # ------------------------------------------------------------------

        # TODO should be pooled
        for model_ind, model in enumerate(_map(get_model, chain)):

            equivs = util.angular_width(model.d)

            # Velocities

            # convoluted way of going from a slice to a list of indices
            tracers = list(range(len(model.mj))[model._tracer_bins])

            for i, mass_bin in enumerate([model.nms - 1] + tracers):

                slc = (i, model_ind, slice(None))

                vTj[slc], vRj[slc], vtotj[slc], \
                    vaj[slc], vpj[slc] = viz._init_velocities(model, mass_bin)

            slc = (0, model_ind, slice(None))

            # Mass Densities

            rho_MS[slc], rho_tot[slc], rho_BH[slc], \
                rho_WD[slc], rho_NS[slc] = viz._init_dens(model)

            # Surface Densities

            Sigma_MS[slc], Sigma_tot[slc], Sigma_BH[slc], \
                Sigma_WD[slc], Sigma_NS[slc] = viz._init_surfdens(model)

            # Cumulative Mass distribution

            cum_M_MS[slc], cum_M_tot[slc], cum_M_BH[slc], \
                cum_M_WD[slc], cum_M_NS[slc] = viz._init_cum_mass(model)

            # Number Densities

            numdens[slc] = viz._init_numdens(model, equivs=equivs)

            # Mass Functions

            massfunc[model_ind, ...] = viz._init_massfunc(model, equivs=equivs)

            # Mass Fractions

            frac_M_MS[slc], frac_M_rem[slc] = viz._init_mass_frac(model)

            # Black holes

            BH_mass[model_ind] = np.sum(model.BH_Mj)
            BH_num[model_ind] = np.sum(model.BH_Nj)

        # ------------------------------------------------------------------
        # compute and store the percentiles and medians
        # ------------------------------------------------------------------

        # TODO get sigmas dynamically ased on an arg
        q = [97.72, 84.13, 50., 15.87, 2.28]

        axes = (1, 0, 2)  # `np.percentile` messes up the dimensions

        viz.pm_T = np.transpose(np.percentile(vTj, q, axis=1), axes)
        viz.pm_R = np.transpose(np.percentile(vRj, q, axis=1), axes)
        viz.pm_tot = np.transpose(np.percentile(vtotj, q, axis=1), axes)
        viz.pm_ratio = np.transpose(np.nanpercentile(vaj, q, axis=1), axes)
        viz.LOS = np.transpose(np.percentile(vpj, q, axis=1), axes)

        viz.rho_MS = np.transpose(np.percentile(rho_MS, q, axis=1), axes)
        viz.rho_tot = np.transpose(np.percentile(rho_tot, q, axis=1), axes)
        viz.rho_BH = np.transpose(np.percentile(rho_BH, q, axis=1), axes)
        viz.rho_WD = np.transpose(np.percentile(rho_WD, q, axis=1), axes)
        viz.rho_NS = np.transpose(np.percentile(rho_NS, q, axis=1), axes)

        viz.Sigma_MS = np.transpose(np.percentile(Sigma_MS, q, axis=1), axes)
        viz.Sigma_tot = np.transpose(np.percentile(Sigma_tot, q, axis=1), axes)
        viz.Sigma_BH = np.transpose(np.percentile(Sigma_BH, q, axis=1), axes)
        viz.Sigma_WD = np.transpose(np.percentile(Sigma_WD, q, axis=1), axes)
        viz.Sigma_NS = np.transpose(np.percentile(Sigma_NS, q, axis=1), axes)

        viz.cum_M_MS = np.transpose(np.percentile(cum_M_MS, q, axis=1), axes)
        viz.cum_M_tot = np.transpose(np.percentile(cum_M_tot, q, axis=1), axes)
        viz.cum_M_BH = np.transpose(np.percentile(cum_M_BH, q, axis=1), axes)
        viz.cum_M_WD = np.transpose(np.percentile(cum_M_WD, q, axis=1), axes)
        viz.cum_M_NS = np.transpose(np.percentile(cum_M_NS, q, axis=1), axes)

        viz.numdens = np.transpose(np.percentile(numdens, q, axis=1), axes)
        viz.mass_func = np.percentile(massfunc, q, axis=0)

        viz.frac_M_MS = np.percentile(frac_M_MS, q, axis=1)
        viz.frac_M_rem = np.percentile(frac_M_rem, q, axis=1)

        viz.BH_mass = BH_mass
        viz.BH_num = BH_num

        return viz

    def _init_velocities(self, model, mass_bin):

        vT = np.sqrt(model.v2Tj[mass_bin])
        vT_interp = util.QuantitySpline(model.r, vT)
        vT = vT_interp(self.r)

        vR = np.sqrt(model.v2Rj[mass_bin])
        vR_interp = util.QuantitySpline(model.r, vR)
        vR = vR_interp(self.r)

        vtot = np.sqrt(0.5 * (model.v2Tj[mass_bin] + model.v2Rj[mass_bin]))
        vtot_interp = util.QuantitySpline(model.r, vtot)
        vtot = vtot_interp(self.r)

        va = np.sqrt(model.v2Tj[mass_bin] / model.v2Rj[mass_bin])
        finite = np.isnan(va)
        va_interp = util.QuantitySpline(model.r[~finite], va[~finite])
        va = va_interp(self.r)

        vp = np.sqrt(model.v2pj[mass_bin])
        vp_interp = util.QuantitySpline(model.r, vp)
        vp = vp_interp(self.r)

        return vT, vR, vtot, va, vp

    def _init_dens(self, model):

        rho_MS = np.sum(model.rhoj[:model.nms], axis=0)
        rho_MS_interp = util.QuantitySpline(model.r, rho_MS)
        rho_MS = rho_MS_interp(self.r)

        rho_tot = np.sum(model.rhoj, axis=0)
        rho_tot_interp = util.QuantitySpline(model.r, rho_tot)
        rho_tot = rho_tot_interp(self.r)

        rho_BH = np.sum(model.BH_rhoj, axis=0)
        rho_BH_interp = util.QuantitySpline(model.r, rho_BH)
        rho_BH = rho_BH_interp(self.r)

        rho_WD = np.sum(model.WD_rhoj, axis=0)
        rho_WD_interp = util.QuantitySpline(model.r, rho_WD)
        rho_WD = rho_WD_interp(self.r)

        rho_NS = np.sum(model.NS_rhoj, axis=0)
        rho_NS_interp = util.QuantitySpline(model.r, rho_NS)
        rho_NS = rho_NS_interp(self.r)

        return rho_MS, rho_tot, rho_BH, rho_WD, rho_NS

    def _init_surfdens(self, model):

        Sigma_MS = np.sum(model.Sigmaj[:model.nms], axis=0)
        Sigma_MS_interp = util.QuantitySpline(model.r, Sigma_MS)
        Sigma_MS = Sigma_MS_interp(self.r)

        Sigma_tot = np.sum(model.Sigmaj, axis=0)
        Sigma_tot_interp = util.QuantitySpline(model.r, Sigma_tot)
        Sigma_tot = Sigma_tot_interp(self.r)

        Sigma_BH = np.sum(model.BH_Sigmaj, axis=0)
        Sigma_BH_interp = util.QuantitySpline(model.r, Sigma_BH)
        Sigma_BH = Sigma_BH_interp(self.r)

        Sigma_WD = np.sum(model.WD_Sigmaj, axis=0)
        Sigma_WD_interp = util.QuantitySpline(model.r, Sigma_WD)
        Sigma_WD = Sigma_WD_interp(self.r)

        Sigma_NS = np.sum(model.NS_Sigmaj, axis=0)
        Sigma_NS_interp = util.QuantitySpline(model.r, Sigma_NS)
        Sigma_NS = Sigma_NS_interp(self.r)

        return Sigma_MS, Sigma_tot, Sigma_BH, Sigma_WD, Sigma_NS

    def _init_cum_mass(self, model):
        # TODO it seems like the integrated mass is a bit less than total Mj?

        _2πr = 2 * np.pi * model.r

        cum_M_MS = _2πr * np.sum(model.Sigmaj[:model.nms], axis=0)
        cum_M_MS_interp = util.QuantitySpline(model.r, cum_M_MS)
        cum_M_MS = [cum_M_MS_interp.integral(self.r[0], ri) for ri in self.r]

        cum_M_tot = _2πr * np.sum(model.Sigmaj, axis=0)
        cum_M_tot_interp = util.QuantitySpline(model.r, cum_M_tot)
        cum_M_tot = [cum_M_tot_interp.integral(self.r[0], ri) for ri in self.r]

        cum_M_BH = _2πr * np.sum(model.BH_Sigmaj, axis=0)
        cum_M_BH_interp = util.QuantitySpline(model.r, cum_M_BH)
        cum_M_BH = [cum_M_BH_interp.integral(self.r[0], ri) for ri in self.r]

        cum_M_WD = _2πr * np.sum(model.WD_Sigmaj, axis=0)
        cum_M_WD_interp = util.QuantitySpline(model.r, cum_M_WD)
        cum_M_WD = [cum_M_WD_interp.integral(self.r[0], ri) for ri in self.r]

        cum_M_NS = _2πr * np.sum(model.NS_Sigmaj, axis=0)
        cum_M_NS_interp = util.QuantitySpline(model.r, cum_M_NS)
        cum_M_NS = [cum_M_NS_interp.integral(self.r[0], ri) for ri in self.r]

        return cum_M_MS, cum_M_tot, cum_M_BH, cum_M_WD, cum_M_NS

    def _init_mass_frac(self, model):

        _2πr = 2 * np.pi * model.r

        dens_tot = _2πr * np.sum(model.Sigmaj, axis=0)
        int_tot = util.QuantitySpline(model.r, dens_tot)
        mass_MS = np.empty((1, self.r.size))

        dens_MS = _2πr * np.sum(model.Sigmaj[model._star_bins], axis=0)
        int_MS = util.QuantitySpline(model.r, dens_MS)
        mass_rem = np.empty((1, self.r.size))

        dens_rem = _2πr * np.sum(model.Sigmaj[model._remnant_bins], axis=0)
        int_rem = util.QuantitySpline(model.r, dens_rem)
        mass_tot = np.empty((1, self.r.size))

        mass_MS[0, 0] = mass_rem[0, 0] = mass_tot[0, 0] = np.nan

        for i in range(1, self.r.size - 2):
            mass_MS[0, i] = int_MS.integral(self.r[i], self.r[i + 1]).value
            mass_rem[0, i] = int_rem.integral(self.r[i], self.r[i + 1]).value
            mass_tot[0, i] = int_tot.integral(self.r[i], self.r[i + 1]).value

        return mass_MS / mass_tot, mass_rem / mass_tot

    def _init_numdens(self, model, equivs=None):

        obs_nd = self.obs['number_density']
        obs_r = obs_nd['r'].to(model.r.unit, equivs)

        model_nd = model.Sigmaj[model.nms - 1] / model.mj[model.nms - 1]

        nd_interp = util.QuantitySpline(model.r, model_nd)

        K = (np.nansum(obs_nd['Σ'] * nd_interp(obs_r) / obs_nd['Σ']**2)
             / np.nansum(nd_interp(obs_r)**2 / obs_nd['Σ']**2))

        return K * nd_interp(self.r)

    def _init_massfunc(self, model, equivs=None):
        # TODO implement new mass funcs stuff (this is all broken now)

        cen = (self.obs.mdata['RA'], self.obs.mdata['DEC'])

        densityj = [util.QuantitySpline(model.r, model.Sigmaj[j])
                    for j in range(model.nms)]

        PI_list = self.obs.filter_datasets('*mass_function*')
        PI_list = sorted(PI_list, key=lambda k: self.obs[k]['r1'].min())

        N_rbins = sum([np.unique(self.obs[k]['r1']).size for k in PI_list])

        # In testing seems like all models have same nms, I hope thats the case
        N_mbins = model.nms

        rbin_ind = -1

        # TODO units?
        mass_func = np.empty((N_rbins, N_mbins))

        for key in PI_list:
            mf = self.obs[key]

            field = mass.Field.from_dataset(mf, cen=cen)

            rbins = np.c_[mf['r1'], mf['r2']]

            for r_in, r_out in np.unique(rbins, axis=0):
                rbin_ind += 1

                with u.set_enabled_equivalencies(equivs):
                    field_slice = field.slice_radially(r_in, r_out)
                    sample_radii = field_slice.MC_sample(300).to(u.pc)

                    for j in range(model.nms):
                        Nj = field_slice.MC_integrate(densityj[j], sample_radii)
                        widthj = (model.mj[j] * model.mes_widths[j])
                        mass_func[rbin_ind, j] = (Nj / widthj).value

        return mass_func

    # ----------------------------------------------------------------------
    # Save and load confidence intervals to a file
    # ----------------------------------------------------------------------

    def save(self, filename):
        '''save the confidence intervals to a file so we can load them more
        quickly next time
        '''

        with h5py.File(filename, 'x') as file:

            meta_grp = file.create_group('metadata')

            meta_grp.create_dataset('r', data=self.r)
            meta_grp.create_dataset('star_bin', data=self.star_bin)
            meta_grp.create_dataset('mj', data=self.mj)
            meta_grp.attrs['rlims'] = self.rlims
            meta_grp.attrs['s2'] = self.s2
            meta_grp.attrs['F'] = self.F
            meta_grp.attrs['d'] = self.d
            meta_grp.attrs['N'] = self.N
            meta_grp.attrs['cluster'] = self.obs.cluster

            perc_grp = file.create_group('percentiles')

            ds = perc_grp.create_dataset('rho_MS', data=self.rho_MS)
            ds.attrs['unit'] = self.rho_MS.unit.to_string()

            ds = perc_grp.create_dataset('rho_tot', data=self.rho_tot)
            ds.attrs['unit'] = self.rho_tot.unit.to_string()

            ds = perc_grp.create_dataset('rho_BH', data=self.rho_BH)
            ds.attrs['unit'] = self.rho_BH.unit.to_string()

            ds = perc_grp.create_dataset('rho_WD', data=self.rho_WD)
            ds.attrs['unit'] = self.rho_WD.unit.to_string()

            ds = perc_grp.create_dataset('rho_NS', data=self.rho_NS)
            ds.attrs['unit'] = self.rho_NS.unit.to_string()

            ds = perc_grp.create_dataset('pm_T', data=self.pm_T)
            ds.attrs['unit'] = self.pm_T.unit.to_string()

            ds = perc_grp.create_dataset('pm_R', data=self.pm_R)
            ds.attrs['unit'] = self.pm_R.unit.to_string()

            ds = perc_grp.create_dataset('pm_tot', data=self.pm_tot)
            ds.attrs['unit'] = self.pm_tot.unit.to_string()

            ds = perc_grp.create_dataset('pm_ratio', data=self.pm_ratio)
            ds.attrs['unit'] = self.pm_ratio.unit.to_string()

            ds = perc_grp.create_dataset('LOS', data=self.LOS)
            ds.attrs['unit'] = self.LOS.unit.to_string()

            ds = perc_grp.create_dataset('Sigma_MS', data=self.Sigma_MS)
            ds.attrs['unit'] = self.Sigma_MS.unit.to_string()

            ds = perc_grp.create_dataset('Sigma_tot', data=self.Sigma_tot)
            ds.attrs['unit'] = self.Sigma_tot.unit.to_string()

            ds = perc_grp.create_dataset('Sigma_BH', data=self.Sigma_BH)
            ds.attrs['unit'] = self.Sigma_BH.unit.to_string()

            ds = perc_grp.create_dataset('Sigma_WD', data=self.Sigma_WD)
            ds.attrs['unit'] = self.Sigma_WD.unit.to_string()

            ds = perc_grp.create_dataset('Sigma_NS', data=self.Sigma_NS)
            ds.attrs['unit'] = self.Sigma_NS.unit.to_string()

            ds = perc_grp.create_dataset('cum_M_MS', data=self.cum_M_MS)
            ds.attrs['unit'] = self.cum_M_MS.unit.to_string()

            ds = perc_grp.create_dataset('cum_M_tot', data=self.cum_M_tot)
            ds.attrs['unit'] = self.cum_M_tot.unit.to_string()

            ds = perc_grp.create_dataset('cum_M_BH', data=self.cum_M_BH)
            ds.attrs['unit'] = self.cum_M_BH.unit.to_string()

            ds = perc_grp.create_dataset('cum_M_WD', data=self.cum_M_WD)
            ds.attrs['unit'] = self.cum_M_WD.unit.to_string()

            ds = perc_grp.create_dataset('cum_M_NS', data=self.cum_M_NS)
            ds.attrs['unit'] = self.cum_M_NS.unit.to_string()

            ds = perc_grp.create_dataset('frac_M_MS', data=self.frac_M_MS)
            ds.attrs['unit'] = self.frac_M_MS.unit.to_string()

            ds = perc_grp.create_dataset('frac_M_rem', data=self.frac_M_rem)
            ds.attrs['unit'] = self.frac_M_rem.unit.to_string()

            ds = perc_grp.create_dataset('numdens', data=self.numdens)
            ds.attrs['unit'] = self.numdens.unit.to_string()

            ds = perc_grp.create_dataset('mass_func', data=self.mass_func)

            ds = perc_grp.create_dataset('BH_mass', data=self.BH_mass)
            ds.attrs['unit'] = self.BH_mass.unit.to_string()

            ds = perc_grp.create_dataset('BH_num', data=self.BH_num)
            ds.attrs['unit'] = self.BH_num.unit.to_string()

    @classmethod
    def load(cls, filename, validate=False):
        ''' load the CI from a file which was `save`d, to avoid rerunning models
        validate: check while loading that all datasets are there, error if not
        '''

        viz = cls()

        with h5py.File(filename, 'r') as file:

            viz.obs = Observations(file['metadata'].attrs['cluster'])
            viz.N = file['metadata'].attrs['N']
            viz.s2 = file['metadata'].attrs['s2']
            viz.F = file['metadata'].attrs['F']
            viz.d = file['metadata'].attrs['d'] << u.kpc
            viz.rlims = file['metadata'].attrs['rlims'] << u.pc

            viz.r = file['metadata']['r'][:] << u.pc
            viz.mj = file['metadata']['mj'][:] << u.Msun

            for key in file['percentiles']:
                value = file['percentiles'][key][:]

                try:
                    value *= u.Unit(file['percentiles'][key].attrs['unit'])
                except KeyError:
                    pass

                setattr(viz, key, value)

        return viz


class ObservationsVisualizer(_ClusterVisualizer):
    '''
    class for making, showing, saving all the plots related to observables data,
    without any models at all
    '''

    def __init__(self, observations, d=None):
        self.obs = observations

        self.star_bin = None

        self.d = (d or observations.initials['d']) << u.kpc
        self.s2 = 0.
        self.F = 1.

        self.pm_T = None
        self.pm_R = None
        self.pm_tot = None
        self.pm_ratio = None
        self.LOS = None
        self.numdens = None
        self.mass_func = None<|MERGE_RESOLUTION|>--- conflicted
+++ resolved
@@ -69,12 +69,6 @@
 
             # make sure shape is a tuple of atleast 1d, at most 2d
 
-<<<<<<< HEAD
-            subplot_kw.setdefault('constrained_layout', True)
-
-            if fig is None:
-                fig, axarr = plt.subplots(*shape, **subplot_kw)
-=======
             if not isinstance(shape, tuple):
                 # TODO doesnt work on an int
                 shape = tuple(shape)
@@ -101,7 +95,6 @@
                                           squeeze=False, **subfig_kw)
 
                 for ind, sf in enumerate(subfigs.flatten()):
->>>>>>> 5b7d4024
 
                     try:
                         nr = shape['nrows'][ind]
