--- conflicted
+++ resolved
@@ -1048,11 +1048,7 @@
 
 
 def posterior(theta, observations, fixed_initials=None, L_components=None,
-<<<<<<< HEAD
               prior_likelihood=None, *, hyperparams=True, strict=None):
-=======
-              prior_likelihood=None, *, hyperparams=True, use_DM=False):
->>>>>>> 60dee33c
     '''
     Combines the likelihood with the prior
 
