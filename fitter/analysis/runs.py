--- conflicted
+++ resolved
@@ -2041,9 +2041,6 @@
 
                 raise TypeError(mssg)
 
-<<<<<<< HEAD
-        rc = RunCollection(runs, N_simruns=self._N_simruns)
-=======
         if sort:
             if sort_by == 'old':
                 filtered_names.sort(key=lambda n: self.names.index(n))
@@ -2059,7 +2056,6 @@
         runs = [self.get_run(r) for r in filtered_names]
 
         rc = RunCollection(runs, N_simruns=self._N_simruns, sort=sort, **kwargs)
->>>>>>> c20a13f0
         rc.cmap = self.cmap
 
         return rc
