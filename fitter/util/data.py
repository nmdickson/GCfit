import io
import os
import sys
import json
import shutil
import pathlib
import logging
import fnmatch
from importlib import resources

import h5py
import numpy as np
import astropy.units as u

<<<<<<< HEAD
from .units import angular_width


__all__ = ['core_cluster_list', 'hdf_view',
           'get_std_cluster_name', 'get_cluster_path',
           'bibcode2bibtex', 'doi2bibtex']
=======
__all__ = ['cluster_list', 'hdf_view', 'get_std_cluster_name',
           'bibcode2bibtex', 'doi2bibtex', 'bibcode2cite']
>>>>>>> dd4fb93f


GCFIT_DIR = pathlib.Path(os.getenv('GCFIT_DIR', '~/.GCfit')).expanduser()


# --------------------------------------------------------------------------
# Data source retrieval
# --------------------------------------------------------------------------


def doi2bibtex(doi):
    '''Request the bibtex entry of this `doi` from crossref'''
    import requests

    headers = {'accept': 'application/x-bibtex'}
    url = f'http://dx.doi.org/{doi}'

    return requests.get(url=url, headers=headers)


def bibcode2bibtex(bibcode):
    '''Request the bibtex entry of this `bibcode` from the ADS

    Requires the `ads` package and a NASA ADS API-key saved to a file called
    `~/.ads/dev_key` or as an environment variable named `ADS_DEV_KEY`
    '''
    import ads

    query = ads.ExportQuery(bibcode, format='bibtex')

    return query.execute()


# --------------------------------------------------------------------------
# Data file utilities
# --------------------------------------------------------------------------


def core_cluster_list():
    '''Return a list of cluster names, useable by `fitter.Observations`'''
    with resources.path('fitter', 'resources') as datadir:
        return [f.stem for f in pathlib.Path(datadir).glob('[!TEST]*.hdf')]


# TODO could switch this up to use ClusterFile maybe?
def hdf_view(cluster, attrs=False, spacing='normal', *, outfile="stdout"):
    '''Write out a clean listing of a clusters contents

    For a given cluster, crawl the corresponding hdf data file and write (or
    return) a pretty-printed string listing of the files contents. In the
    least, the file's groups and datasets, but optionally attributes and dataset
    metadata.

    parameters
    ----------
    cluster : string
        Cluster common name, as used in cluster's hdf data file

    attrs : bool, optional
        If False (default) write only base dataset names, else include cluster
        and dataset attributes, as well as dataset shape and datatypes, and
        the 'initials' root dataset.

    spacing : {'normal', 'tight', 'loose'}
        Adjust amount of spacing between each data grouping. Default to 'normal'

    outfile : {'stdout', 'return', file-like}
        Output location of listing. Either written directly to stdout (default),
        returned as string (return) or written to supplied IO object.

    Returns
    -------
    None or string
        if `outfile` is 'return', the full output as string, else None

    '''
    import h5py

    # ----------------------------------------------------------------------
    # Crawler to generate each line of output
    # ----------------------------------------------------------------------

    def _crawler(root_group):

        def _writer(key, obj):

            tabs = '    ' * key.count('/')

            key = key.split('/')[-1]

            if isinstance(obj, h5py.Group):
                newline = '' if spacing == 'tight' else '\n'
            else:
                newline = '\n' if spacing == 'loose' else ''

            front = f'{newline}{tabs}'

            outstr = f"{front}{type(obj).__name__}: {key}\n"

            if attrs:
                # TODO on mass functions this shouldn't print the field coords
                for k, v in obj.attrs.items():
                    outstr += f"{tabs}    |- {k}: {v}\n"

                if isinstance(obj, h5py.Dataset) and key != 'initials':
                    outstr += f"{tabs}    |- shape: {obj.shape}\n"
                    outstr += f"{tabs}    |- dtype: {obj.dtype}\n"

            res.append(outstr)

        res = []
        root_group.visititems(_writer)

        return ''.join(res)

    # ----------------------------------------------------------------------
    # Open the file and run the crawler over all its items
    # ----------------------------------------------------------------------

    # TODO use get_std_cluster_name here
    with resources.path('fitter', 'resources') as datadir:
        with h5py.File(f'{datadir}/{cluster}.hdf', 'r') as file:

            out = f"{f' {cluster} ':=^40}\n\n"

            if attrs:
                out += '\n'.join(f"|- {k}: {v}" for k, v in file.attrs.items())
                out += '\n\n'

            out += _crawler(file)

    # ----------------------------------------------------------------------
    # Write the ouput
    # ----------------------------------------------------------------------

    if outfile == 'return':
        return out

    elif outfile == 'stdout':
        sys.stdout.write(out)

    else:
        with open(outfile, 'a') as output:
            output.write(out)


COMMON_NAMES = {
    '47tuc': 'ngc0104',
    '47tucanae': 'ngc0104',
    'm62': 'ngc6266',
}


def get_std_cluster_name(name):
    '''From a given cluster name, convert it to a standard name, which
    can be used to find the cluster data file.
    i.e. 47Tuc, 47_Tuc, NGC104,NGC_104, NGC 104 to NGC0104

    need a naming standard for our files:
        - if in New General Catalogue: NGC####
            NGC, no space, 4 numbers, left padded by 0
        - if palomar, PAL##
            PAL, no space, 2 numbers, left padded by 0
        - if terzan, TER##
            TER, no space, 2 numbers, left padded by 0

        I don't think we'll be using anything else, I think it'll be mostly
        NGC, so this is safe to go with for now.
    '''
    import re

    if name == 'TEST':
        return name

    # remove whitespace, dashes and underscores
    name = re.sub(r'[\s\-\_]+', '', name)

    # lowercase
    name = name.lower()

    # common names to NGC, Pal
    if name in COMMON_NAMES:
        name = COMMON_NAMES[name]

    digits = ''.join(filter(str.isdigit, name))

    # pad zeroes
    if name[:3] == 'ngc':
        name = f'NGC{int(digits):04}'

    elif name[:3] == 'pal':
        name = f'PAL{int(digits):02}'

    elif name[:3] == 'ter':
        name = f'TER{int(digits):02}'

    else:
        mssg = f"Cluster Catalogue {name[:3]} not recognized, leaving untouched"
        logging.warning(mssg)

    return name


def get_cluster_path(name, standardize_name=True, restrict_to='local'):
    '''based on a cluster name, try to get its clusterfile pathname, either
    locally or in the core files,

    name: cluster name
    standardize_name : run it through get_std_cluster_name first. Searches
        against core clusters will always be standardized, no matter this arg
    restrict_to : (None, 'local', 'core') whether to only search for files in
        the local or core clusters. By default (None) searches local first,
        then core if no matching local found.
    '''

    if restrict_to not in (None, 'local', 'core'):
        mssg = "Invalid `restrict_to`, must be one of (None, 'local', 'core') "
        raise ValueError(mssg)

    # ----------------------------------------------------------------------
    # Get file paths of prospective local and core cluster files
    # ----------------------------------------------------------------------

    local_dir = pathlib.Path(GCFIT_DIR, 'clusters')
    local_dir.mkdir(parents=True, exist_ok=True)

    # handle if name was cluster name or filename (with/without suffix)
    filename = pathlib.Path(name).with_suffix('.hdf')

    # get the standardized name, and if desired use it primarily
    std_name = get_std_cluster_name(filename.stem)
    std_filename = pathlib.Path(std_name).with_suffix('.hdf')

    if standardize_name:
        filename = std_filename

    # Get full paths to each file
    local_file = pathlib.Path(local_dir, filename)

    with resources.path('fitter', 'resources') as core_dir:
        core_file = pathlib.Path(core_dir, std_filename)

    # ----------------------------------------------------------------------
    # Check which files exists and return based on restrict_to
    # ----------------------------------------------------------------------

    if restrict_to == 'local':
        if local_file.exists():
            return local_file
        else:
            mssg = f"No local cluster file matching {filename} in {local_dir}"
            raise FileNotFoundError(mssg)

    elif restrict_to == 'core':
        if core_file.exists():
            return core_file
        else:
            mssg = f"No core cluster file matching {std_filename}"
            raise FileNotFoundError(mssg)

    elif restrict_to is None:

        if local_file.exists():
            return local_file
        elif core_file.exists():
            return core_file
        else:
            mssg = f"No local or core cluster file matching {std_filename}"
            raise FileNotFoundError(mssg)


# --------------------------------------------------------------------------
# Data file creation and editing
# --------------------------------------------------------------------------


class ClusterFile:

    # ----------------------------------------------------------------------
    # Initialization
    # ----------------------------------------------------------------------

    # TODO
    def _new(self, path):
        '''if a completely new file, create and fill in some basic structure'''
        hdf = h5py.File(path, 'w')

        hdf.create_dataset('initials', data=h5py.Empty("f"))

        return hdf

    def __init__(self, name, standardize_name=True, force_new=False):

        local_dir = pathlib.Path(GCFIT_DIR, 'clusters')
        local_dir.mkdir(parents=True, exist_ok=True)

        # handle if name was cluster name or filename (with/without suffix)
        filename = pathlib.Path(name).with_suffix('.hdf')

        # get the standardized name, and if desired use it primarily
        std_name = get_std_cluster_name(filename.stem)

        if standardize_name:
            filename = pathlib.Path(std_name).with_suffix('.hdf')

        local_file = pathlib.Path(local_dir, filename)

        # If desired, force the creation of a new blank local file
        if force_new:
            logging.info('Forcing creation of new local cluster')

            self.file = self._new(local_file)

        # check if its an already created local file
        elif local_file.exists():
            logging.info(f'{name} is already a local cluster, opening to edit')

            # TODO maybe we should only open as r until _write_* is called
            self.file = h5py.File(local_file, 'r+')

        # else Check if this is a "core" file and make a copy locally
        elif std_name in core_cluster_list():
            logging.info(f'{name} is a core cluster, making a new local copy')

            # TODO Add a flag that this is a local file? or only n Observations?
            with resources.path('fitter', 'resources') as core_dir:
                core_file = pathlib.Path(core_dir, name).with_suffix('.hdf')
                shutil.copyfile(core_file, local_file)

                self.file = h5py.File(local_file, 'r+')

        # else make a new local file
        else:
            logging.info(f'{name} does not yet exist, making new local cluster')

            self.file = self._new(local_file)

        self.live_datasets = {}
        self.live_metadata = {}
        self.live_initials = {}

    # ----------------------------------------------------------------------
    # Datasets
    # ----------------------------------------------------------------------

    def get_dataset(self, key, reset=False):

        # Check if this dataset is already live
        if key in self.live_datasets:

            # Delete the live one and continue on to reread from the file
            if reset:
                del self.live_datasets[key]
                pass

            # return the live one
            else:
                return self.live_datasets[key]

        # Read this dataset from the file
        dset = Dataset(key)

        for varname, variable in self.file[key].items():

            unit = variable.attrs.get('unit', None)

            mdata_keys = variable.attrs.keys() - {'unit'}
            metadata = {k: variable.attrs[k] for k in mdata_keys}

            data = variable[:] if variable.shape is not None else np.array([])

            dset.add_variable(varname, data, unit, metadata)

        for key, val in self.file[key].attrs.items():
            dset.add_metadata(key, val)

        return dset

    def delete_dataset(self, key):

        if key in self.file:
            self.live_datasets[key] = 'DELETE'

        else:
            mssg = f"Can't delete {key}, does not exist in file"
            raise KeyError(mssg)

    def _write_datasets(self, confirm=False):
        '''actually write it out to file, after we've tested all changes
        '''
        # TODO writing empty datasets will actually be tricky here I think
        #   cause we don't want size-0 arrays (like we read them as) but `Empty`

        check = True

        for name, dset in self.live_datasets.items():

            if confirm:

                if dset == 'DELETE':
                    mssg = f'Delete Dataset({name})? [y]/n/a/q/? '

                else:
                    var, Nvar = set(dset.variables), len(dset.variables)
                    mssg = f'Save {dset} ({Nvar} variables {var})? [y]/n/a/q/? '

                while True:

                    inp = input(mssg).lower().strip()

                    if inp in ('', 'y'):
                        check = True

                    elif inp == 'n':
                        check = False

                    elif inp == 'a':
                        confirm = False
                        check = True

                    elif inp == 'q':
                        check = False
                        confirm = False

                    elif inp == '?':
                        sys.stdout.write(f'\x1b[2K\r')
                        sys.stdout.write(
                            'y - write this dataset\n'
                            'n - do not write this dataset\n'
                            'a - write this and all remaining datasets\n'
                            'q - quit; do not write this '
                            'or any remaining datasets\n'
                        )
                        continue

                    else:
                        sys.stdout.write(f'\x1b[2K\rUnrecognized input {inp}')
                        continue

                    break

            if check:

                # Try to delete existing dset, in case this is an edited dset
                try:
                    del self.file[name]
                except KeyError:
                    if dset == 'DELETE':
                        logging.warning(f"Can't delete {name}, does not exist")

                # if this isn't just a delete operation, write the new stuff
                if dset != 'DELETE':

                    grp = self.file.create_group(name=name)

                    for key, val in dset.metadata.items():
                        grp.attrs[key] = val

                    for varname, variable in dset.variables.items():
                        var = grp.create_dataset(varname, data=variable['data'])
                        var.attrs['unit'] = variable['unit']

                        for k, v in variable['metadata'].items():
                            var.attrs[k] = v

        # Reset live datasets
        self.live_datasets = {}

    def add_dataset(self, dataset):
        '''get a new or edited dataset and store it in this object until
        tested and written
        '''
        self.live_datasets[dataset.name] = dataset

    def unadd_dataset(self, key, pop=True):
        '''take this out of live_datasets (like a soft version of delete)
        '''
        try:
            dset = self.live_datasets[key]
            del self.live_datasets[key]
        except KeyError:
            raise KeyError(f"Can't unadd {key}, does not exist")

        if pop:
            return dset

    # ----------------------------------------------------------------------
    # Metadata
    # ----------------------------------------------------------------------

    def get_metadata(self, key, reset=False):
        if key in self.live_metadata:
            if reset:
                del self.live_metadata[key]
                pass
            else:
                return self.live_metadata[key]

        return self.file.attrs[key]

    def delete_metadata(self, key):
        if key in self.file.attrs:
            self.live_metadata[key] = 'DELETE'

        else:
            mssg = f"Can't delete {key}, does not exist in file"
            raise KeyError(mssg)

    def _write_metadata(self, confirm=False):

        check = True

        for key, value in self.live_metadata.items():

            if confirm:

                if value == 'DELETE':
                    mssg = f'Delete metadata {key}? [y]/n/a/q/? '

                else:
                    mssg = f'Save metadata ({key}: {value})? [y]/n/a/q/? '

                while True:
                    inp = input(mssg).lower().strip()

                    if inp in ('', 'y'):
                        check = True

                    elif inp == 'n':
                        check = False

                    elif inp == 'a':
                        confirm = False
                        check = True

                    elif inp == 'q':
                        check = False
                        confirm = False

                    elif inp == '?':
                        sys.stdout.write(f'\x1b[2K\r')
                        sys.stdout.write(
                            'y - write this metadata\n'
                            'n - do not write this metadata\n'
                            'a - write this and all remaining metadata\n'
                            'q - quit; do not write this '
                            'or any remaining metadata\n'
                        )
                        continue

                    else:
                        sys.stdout.write(f'\x1b[2K\rUnrecognized input {inp}')
                        continue

                    break

            if check:

                if value == 'DELETE':
                    try:
                        del self.file.attrs[key]
                    except KeyError:
                        logging.warning(f"Can't delete {key}, does not exist")

                else:
                    self.file.attrs[key] = value

        # reset live metadata
        self.live_metadata = {}

    def add_metadata(self, key, value):
        '''cluster-level metadata'''
        # TODO still need to figure out to store metadata units
        self.live_metadata[key] = value

    def unadd_metadata(self, key, pop=True):

        try:
            value = self.live_metadata[key]
            del self.live_metadata[key]
        except KeyError:
            raise KeyError(f"Can't unadd {key}, does not exist")

        if pop:
            return value

    # ----------------------------------------------------------------------
    # Initials
    # ----------------------------------------------------------------------

    def get_initials(self, key, reset=False):
        if key in self.live_initials:
            if reset:
                del self.live_initials[key]
                pass
            else:
                return self.live_initials[key]

        return self.file['intials'].attrs[key]

    def _write_initials(self, confirm=False):

        check = True

        for key, value in self.live_initials.items():

            if confirm:

                if value == 'DELETE':
                    mssg = f'Delete initial value for {key}? [y]/n/a/q/? '

                else:
                    mssg = f'Save intial value ({key}: {value})? [y]/n/a/q/? '

                while True:
                    inp = input(mssg).lower().strip()

                    if inp in ('', 'y'):
                        check = True

                    elif inp == 'n':
                        check = False

                    elif inp == 'a':
                        confirm = False
                        check = True

                    elif inp == 'q':
                        check = False
                        confirm = False

                    elif inp == '?':
                        sys.stdout.write(f'\x1b[2K\r')
                        sys.stdout.write(
                            'y - write this initial value\n'
                            'n - do not write this initial value\n'
                            'a - write this and all remaining initial values\n'
                            'q - quit; do not write this '
                            'or any remaining initial values\n'
                        )
                        continue

                    else:
                        sys.stdout.write(f'\x1b[2K\rUnrecognized input {inp}')
                        continue

                    break

            if check:

                if value == 'DELETE':
                    try:
                        del self.file['initials'].attrs[key]
                    except KeyError:
                        logging.warning(f"Can't delete {key}, does not exist")

                else:
                    self.file['initials'].attrs[key] = value

        # reset live initials
        self.live_initials = {}

    def add_initials(self, key, value):
        self.live_initials[key] = value

    def unadd_initials(self, key, pop=True):
        try:
            value = self.live_initials[key]
            del self.live_initials[key]
        except KeyError:
            raise KeyError(f"Can't unadd {key}, does not exist")

        if pop:
            return value

    # ----------------------------------------------------------------------
    # Finalization
    # ----------------------------------------------------------------------

    # ----------------------------------------------------------------------
    # Base checks
    # ----------------------------------------------------------------------

    def _check_contains(self, dataset, key):

        if key in dataset.variables:
            return True
        else:
            self._inv_mssg.append(f'Required variable {key} not in {dataset}')
            return False

    def _check_contains_any(self, dataset, key_choices):

        if not key_choices:
            raise ValueError("key_choices must have at least one element")

        if any([key in dataset.variables for key in key_choices]):
            return True
        else:
            self._inv_mssg.append(f'Not one of required variable choices '
                                  f'({key_choices}) in {dataset}')
            return False

    def _check_for_error(self, dataset, key):
        variables = dataset.variables

        if (f'Δ{key},up' in variables) and (f'Δ{key},down' in variables):
            return True
        elif f'Δ{key}' in variables:
            return True
        else:
            self._inv_mssg.append(f'Required uncertainties on variable {key} '
                                  f'not in {dataset}')
            return False

    def _check_for_units(self, dataset, key, kind=None, *, none_ok=False):

        variable = dataset.variables[key]

        try:

            # TODO I don't think this is a good way to handle none logic
            if variable['unit'] is None and not none_ok:
                self._inv_mssg.append(f"Variable {key}'s unit cannot be None")
                return False

            unit = u.Unit(variable['unit'])

        except KeyError:
            self._inv_mssg.append(f"Variable {key} has no attached unit")
            return False

        except ValueError:
            self._inv_mssg.append(f"Variable {key}'s unit is invalid")
            return False

        if kind is not None:

            with u.set_enabled_equivalencies(angular_width(1 * u.kpc)):

                # if kind is a physical type, convert it to a default unit
                try:
                    match_unit = u.get_physical_type(kind)._unit
                except ValueError:
                    match_unit = u.Unit(kind)

                if not unit.is_equivalent(match_unit):
                    self._inv_mssg.append(f"Variable {key}'s unit does not "
                                          f"match required type {kind}")
                    return False

        return True

    def _check_for_size(self, dataset, key, match):
        '''check that the shape of this variable matches that of its "sibling"
        size might not be right, but I don't yet have a reason to use shape
        '''
        variable = dataset.variables[key]

        try:
            size = int(match)
            is_num = True

        except ValueError:
            is_num = False

            try:
                sibling = dataset.variables[match]
                size = sibling['data'].size
            except KeyError:
                self._inv_mssg.append(f'Required variable {match} not in '
                                      f'{dataset}, cannot check size of {key}')
                return False

        if variable['data'].size != size:
            self._inv_mssg.append(f'Variable {key} does not match size of '
                                  f'{size}' if is_num else f'{match} ({size})')
            return False

        return True

    def _check_for_field(self, dataset, key):
        import string
        # TODO Should also require the field is valid?

        fields = dataset.variables[key]['metadata'].keys() - {'unit'}

        if (fields & set(string.ascii_letters)):
            return True

        else:
            self._inv_mssg.append(f"Mass function {dataset} has no fields")
            return False

    def _check_for_all(self, dataset, varname, requirements):
        '''parse this variables requirements and pass it out to the functions'''

        valid = True

        for req in requirements:

            if isinstance(req, (str, bytes)):
                req = [req]

            req_type, *req_args = req

            if req_type == "unit":
                valid &= self._check_for_units(dataset, varname, *req_args)

            elif req_type == "error":
                valid &= self._check_for_error(dataset, varname, *req_args)

            elif req_type == "fields":
                valid &= self._check_for_field(dataset, varname, *req_args)

            elif req_type == "size":
                valid &= self._check_for_size(dataset, varname, *req_args)

            else:
                valid &= self._check_contains(dataset, req_type)

        return valid

    # ----------------------------------------------------------------------
    # Specification checks
    # ----------------------------------------------------------------------

    def _check_required(self, dataset, varname, requirements):

        valid = True

        if exists := self._check_contains(dataset, varname):

            valid &= self._check_for_all(dataset, varname, requirements)

        valid &= exists

        return valid

    def _check_optional(self, dataset, varname, requirements):

        valid = True

        # If this var isn't in the dataset, that's fine & dont check it's spec
        if varname in dataset.variables:

            valid &= self._check_for_all(dataset, varname, requirements)

        return valid

    def _check_choice(self, dataset, choices):

        valid = True

        if exists := self._check_contains_any(dataset, choices):

            for varname, requirements in choices.items():

                # If this choice is present, it *has* to pass requirements
                if varname in dataset.variables:

                    valid &= self._check_for_all(dataset, varname, requirements)

        valid &= exists

        return valid

    # ----------------------------------------------------------------------
    # Component tests
    # ----------------------------------------------------------------------

    def _test_dataset(self, key, dataset):

        with resources.path('fitter', 'resources') as datadir:
            with open(f'{datadir}/specification.json') as ofile:
                fullspec = json.load(ofile)

        for spec_pattern in fullspec.keys() - {'INITIALS', 'METADATA'}:
            if fnmatch.fnmatch(key, spec_pattern):
                spec = fullspec[spec_pattern]
                break

        else:
            self._inv_mssg.append(f"'{key}' does not match any specification")
            return False

        valid = True

        if reqd := spec.get('requires'):

            for varname, varspec in reqd.items():

                valid &= self._check_required(dataset, varname, varspec)

        if opti := spec.get('optional'):

            for varname, varspec in opti.items():

                valid &= self._check_optional(dataset, varname, varspec)

        if chce := spec.get('choice'):

            valid &= self._check_choice(dataset, chce)

        return valid

    def _test_metadata(self, metadata):

        with resources.path('fitter', 'resources') as datadir:
            with open(f'{datadir}/specification.json') as ofile:
                mdata_spec = json.load(ofile)['METADATA']

        valid = True

        if reqd := mdata_spec.get('requires'):

            for item in reqd:

                if item not in metadata:

                    mssg = f"Required metadata item {item} not found"
                    self._inv_mssg.append(mssg)

                    valid &= False

        # if opti := mdata_spec.get('optional'):

        return valid

    def _test_initials(self, initials):

        with resources.path('fitter', 'resources') as datadir:
            with open(f'{datadir}/specification.json') as ofile:
                init_spec = json.load(ofile)['INITIALS']

        valid = True

        # if reqd := init_spec.get('requires'):

        if opti := init_spec.get('optional'):

            if extra := initials.keys() - set(opti):

                mssg = f"Extraneous initial values found {extra}"
                self._inv_mssg.append(mssg)

                valid &= False

        # check all are valid numbers
        for key, value in initials.items():
            try:
                float(value)

            except (TypeError, ValueError):
                dt = type(value)
                self._inv_mssg.append(f"Invalid dtype for initial {key} ({dt})")

                valid &= False

        return valid

    # ----------------------------------------------------------------------
    # Full tests and file writing
    # ----------------------------------------------------------------------

    def test(self):
        '''Something along lines of the Observation complicance test in "tests"
        test that all the "live" data is correct and valid before we write it
        '''

        # test datasets for required variables

        self._inv_mssg = []

        valid = True

        for key, dataset in self.live_datasets.items():
            valid &= self._test_dataset(key, dataset)

        valid &= self._test_metadata(self.live_metadata)

        valid &= self._test_initials(self.live_initials)

        return valid

    def save(self, force=False, confirm=False):
        '''test all the new stuff and then actually write it out, if it passes
        '''

        valid = self.test()

        if not valid:
            logging.warning("Live data is not entirely valid: "
                            + "; ".join(self._inv_mssg))

            if force:
                logging.warning("Forcing write, despite invalid data")
                pass
            else:
                logging.warning("Abandoning save without writing")
                return

        logging.info("Writing live data to file")

        self._write_datasets(confirm=confirm)
        self._write_metadata(confirm=confirm)
        self._write_initials(confirm=confirm)


# TODO *really* don't like the potential conflict with this and `fitter.Dataset`
class Dataset:

    # Methods for constructing a Dataset, to be placed into the clusterfile

    # Read from a ClusterFile (for editing)
    # Created brand new (to be filled with variables and metadata)
    # Created based on a raw data file
    #   This has to be somewhat robust, as we will want to use these raw files
    #   for most data additions, and might need multiple files and specific
    #   columns / rows for it.
    #
    #   Might actually be best to move that logic into some functions and just
    #   init a new Dataset here, without existing variables, and add
    #   them using the `add_variable` in those functions, or in ClusterFile if
    #   has existing variables/metadata

    def __repr__(self):
        return f"Dataset('{self.name}')"

    def __str__(self):
        return str(self.name)

    def __init__(self, key):
        # both new and from the ClusterFile?
        # maybe only give name, and rely on ClusterFile to populate everything,
        # using add_* methods

        self.name = key
        self.metadata = {}
        self.variables = {}

    def add_variable(self, varname, data, unit, metadata, error_base=None):
        # TODO it's probably fine if we don't require units here
        #   some actually don't require them, and we test later anyways

        # If this is an error (given error_base), try to parse into a valid name
        if error_base:

            if varname.lower().endswith(('up', '+', 'plus', 'high')):
                varname = f'Δ{error_base},up'

            elif varname.lower().endswith(('down', '-', 'minus', 'low')):
                varname = f'Δ{error_base},down'

            else:
                varname = f'Δ{error_base}'

        self.variables[varname] = {
            "data": data,
            "unit": unit,
            "metadata": metadata
        }

    def add_metadata(self, key, value):
        self.metadata[key] = value

    def read_data(self, src, **kwargs):
        '''
        based on src, send this off to different smaller more specific functions

        get raw data from src, put it into this dataset
        '''
        import pandas as pd

        def _from_dict(src, keys=None):
            '''
            src: dict of multiple "varname: variable" entries
            keys: which of the keys in src to use, defaults to all of them
            '''
            keys = keys or src.keys()

            for varname in keys:
                variable = src[varname]

                if varname == 'metadata':
                    for mdata_key, mdata in variable.items():
                        self.add_metadata(varname, variable)

                else:
                    self.add_variable(varname, **variable)

        def _from_hdffile(src, keys=None, grp='/', get_metadata=True):
            '''
            src : path to an hdf5 file
            key : name of hdf-dataset in (if None, does all datasets in)
            grp : name of hdf-group, defaults to root group
            '''

            with h5py.File(src, 'r') as hdf:
                root = hdf[grp]

                keys = keys or root.keys()

                for varname in keys:
                    dset = root[varname]

                    unit = dset.attrs['unit']
                    self.add_variable(varname, dset[:], unit, dict(dset.attrs))

                if get_metadata:
                    for k, v in root.attrs.items():
                        self.add_metadata(k, v)

        def _from_dataframe(df, keys=None, filter_=None, empty_ok=False,
                            units=None, metadata=None, names=None, errors=None,
                            **kwargs):
            '''
            called by other methods which split up or read files and stuff and
            then pass it here as a pandas dataframe

            df: dataframe
            keys : name of columns to store (if None, uses all)
            filter_, filter: constraints we should filter the dataframe on, like
                "where column x is equal to RV" and stuff like that
                list of valid queries, for use in df.query
            units : dict of unit strings for each `key`. If None, all are None
            metadata : is just a dict of metadata to pass on to the self, idk
            names : a mapping of `keys` to variable names you want
            errors : a mapping of one `key` to other `key`, indicating that the
                first key is an uncertainty of the second
            '''

            if units is None:
                units = {}

            if metadata is None:
                metadata = {}

            if names is None:
                names = {}

            if errors is None:
                errors = {}

            filter_ = filter_ or kwargs.get('filter', None)

            try:
                expr = " & ".join(filter_)
                df = df.query(expr)
            except TypeError:
                pass

            if df.empty:
                if not empty_ok:
                    mssg = f"{'Filtered' if filter_ else ''} Dataframe is empty"
                    raise ValueError(mssg)

            keys = keys or df.columns

            for colname in keys:
                data = df[colname].to_numpy()

                varname = names.get(colname, colname)

                # TODO still don't know how best to get units from the data file
                unit = units.get(colname, None)

                # TODO how does this mesh with a given `names`
                err = errors.get(colname, None)

                self.add_variable(varname, data, unit, metadata, err)

        def _from_delimfile(src, delim=None, comment='#', **kwargs):

            # read file into dataframe
            df = pd.read_table(src, sep=delim, comment=comment)

            # pass to _from_dataframe
            _from_dataframe(df, **kwargs)

        # Parse src, sent to specific function

        if isinstance(src, dict):
            _from_dict(src, **kwargs)

        elif isinstance(src, pd.DataFrame):
            _from_dataframe(src, **kwargs)

        elif isinstance(src, pathlib.Path) or isinstance(src, (str, bytes)):

            # TODO some of the errors here might not be nice, ie missing files:

            # Check if this seems like a path to a file which exists
            if (path := pathlib.Path(src).expanduser()).exists():

                if path.suffix.lower() in ('hdf', 'hdf5'):
                    _from_hdffile(path, **kwargs)

                else:
                    _from_delimfile(path, **kwargs)

            # else assume its a str of data, put into IO and pass to delimfile
            else:
                _from_delimfile(io.StringIO(src), **kwargs)

<<<<<<< HEAD
        else:
            raise ValueError("Invalid src")
=======
    return query.execute()


def bibcode2cite(bibcode):
    r'''Request thisthis `bibcode` from ADS and attempt to parse a \cite from it

    Requires the `ads` package and a NASA ADS API-key saved to a file called
    `~/.ads/dev_key` or as an environment variable named `ADS_DEV_KEY`

    although this would be better with an actual bibtex parser which could
    create various cite styles, here we'll just
    attempt to grab the start of a bib format which already has a "\cite" style
    to it and return that
    '''
    import ads

    query = ads.ExportQuery(bibcode, format='aastex')

    cites = []
    for entry in query.execute().strip().split('\n'):
        entry = entry.replace('\\', '')

        # Grab citation from initial square brackets of aastex format
        entry = entry[entry.index('[') + 1: entry.index(']')]

        # Add a space between the authors and the year
        entry = f"{entry[:entry.index('(')]} {entry[entry.index('('):]}"

        cites.append(entry)

    return '; '.join(cites)
>>>>>>> dd4fb93f
<|MERGE_RESOLUTION|>--- conflicted
+++ resolved
@@ -12,17 +12,12 @@
 import numpy as np
 import astropy.units as u
 
-<<<<<<< HEAD
 from .units import angular_width
 
 
 __all__ = ['core_cluster_list', 'hdf_view',
            'get_std_cluster_name', 'get_cluster_path',
-           'bibcode2bibtex', 'doi2bibtex']
-=======
-__all__ = ['cluster_list', 'hdf_view', 'get_std_cluster_name',
            'bibcode2bibtex', 'doi2bibtex', 'bibcode2cite']
->>>>>>> dd4fb93f
 
 
 GCFIT_DIR = pathlib.Path(os.getenv('GCFIT_DIR', '~/.GCfit')).expanduser()
@@ -54,6 +49,36 @@
     query = ads.ExportQuery(bibcode, format='bibtex')
 
     return query.execute()
+
+
+def bibcode2cite(bibcode):
+    r'''Request thisthis `bibcode` from ADS and attempt to parse a \cite from it
+
+    Requires the `ads` package and a NASA ADS API-key saved to a file called
+    `~/.ads/dev_key` or as an environment variable named `ADS_DEV_KEY`
+
+    although this would be better with an actual bibtex parser which could
+    create various cite styles, here we'll just
+    attempt to grab the start of a bib format which already has a "\cite" style
+    to it and return that
+    '''
+    import ads
+
+    query = ads.ExportQuery(bibcode, format='aastex')
+
+    cites = []
+    for entry in query.execute().strip().split('\n'):
+        entry = entry.replace('\\', '')
+
+        # Grab citation from initial square brackets of aastex format
+        entry = entry[entry.index('[') + 1: entry.index(']')]
+
+        # Add a space between the authors and the year
+        entry = f"{entry[:entry.index('(')]} {entry[entry.index('('):]}"
+
+        cites.append(entry)
+
+    return '; '.join(cites)
 
 
 # --------------------------------------------------------------------------
@@ -1228,39 +1253,5 @@
             else:
                 _from_delimfile(io.StringIO(src), **kwargs)
 
-<<<<<<< HEAD
         else:
-            raise ValueError("Invalid src")
-=======
-    return query.execute()
-
-
-def bibcode2cite(bibcode):
-    r'''Request thisthis `bibcode` from ADS and attempt to parse a \cite from it
-
-    Requires the `ads` package and a NASA ADS API-key saved to a file called
-    `~/.ads/dev_key` or as an environment variable named `ADS_DEV_KEY`
-
-    although this would be better with an actual bibtex parser which could
-    create various cite styles, here we'll just
-    attempt to grab the start of a bib format which already has a "\cite" style
-    to it and return that
-    '''
-    import ads
-
-    query = ads.ExportQuery(bibcode, format='aastex')
-
-    cites = []
-    for entry in query.execute().strip().split('\n'):
-        entry = entry.replace('\\', '')
-
-        # Grab citation from initial square brackets of aastex format
-        entry = entry[entry.index('[') + 1: entry.index(']')]
-
-        # Add a space between the authors and the year
-        entry = f"{entry[:entry.index('(')]} {entry[entry.index('('):]}"
-
-        cites.append(entry)
-
-    return '; '.join(cites)
->>>>>>> dd4fb93f
+            raise ValueError("Invalid src")