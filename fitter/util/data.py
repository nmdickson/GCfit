--- conflicted
+++ resolved
@@ -103,11 +103,9 @@
 
 def core_cluster_list():
     '''Return a list of cluster names, useable by `fitter.Observations`'''
-<<<<<<< HEAD
+    
     with _open_resources() as datadir:
-=======
-    with resources.files('fitter') / 'resources' as datadir:
->>>>>>> 879fa609
+
         return [f.stem for f in pathlib.Path(datadir).glob('[!TEST]*.hdf')]
 
 
@@ -187,11 +185,8 @@
     # ----------------------------------------------------------------------
 
     # TODO use get_std_cluster_name here
-<<<<<<< HEAD
     with _open_resources() as datadir:
-=======
-    with resources.files('fitter') / 'resources' as datadir:
->>>>>>> 879fa609
+
         with h5py.File(f'{datadir}/{cluster}.hdf', 'r') as file:
 
             out = f"{f' {cluster} ':=^40}\n\n"
@@ -389,11 +384,8 @@
     # Get full paths to each file
     local_file = pathlib.Path(local_dir, filename)
 
-<<<<<<< HEAD
+
     with _open_resources() as core_dir:
-=======
-    with resources.files('fitter') / 'resources' as core_dir:
->>>>>>> 879fa609
         core_file = pathlib.Path(core_dir, std_filename)
 
     # ----------------------------------------------------------------------
@@ -524,11 +516,8 @@
             logging.info(f'{name} is a core cluster, making a new local copy')
 
             # TODO Add a flag that this is a local file? or only n Observations?
-<<<<<<< HEAD
+
             with _open_resources() as core_dir:
-=======
-            with resources.files('fitter') / 'resources' as core_dir:
->>>>>>> 879fa609
                 core_file = pathlib.Path(core_dir, name).with_suffix('.hdf')
                 shutil.copyfile(core_file, local_file)
 
@@ -1100,11 +1089,8 @@
     def _test_dataset(self, key, dataset):
         '''make all checks of this dataset'''
 
-<<<<<<< HEAD
         with _open_resources() as datadir:
-=======
-        with resources.files('fitter') / 'resources' as datadir:
->>>>>>> 879fa609
+
             with open(f'{datadir}/specification.json') as ofile:
                 fullspec = json.load(ofile)
 
@@ -1140,11 +1126,8 @@
     def _test_metadata(self, metadata):
         '''make all checks of this metadata'''
 
-<<<<<<< HEAD
+
         with _open_resources() as datadir:
-=======
-        with resources.files('fitter') / 'resources' as datadir:
->>>>>>> 879fa609
             with open(f'{datadir}/specification.json') as ofile:
                 mdata_spec = json.load(ofile)['METADATA']
 
@@ -1168,11 +1151,8 @@
     def _test_initials(self, initials):
         '''make all checks of these initials'''
 
-<<<<<<< HEAD
         with _open_resources() as datadir:
-=======
-        with resources.files('fitter') / 'resources' as datadir:
->>>>>>> 879fa609
+
             with open(f'{datadir}/specification.json') as ofile:
                 init_spec = json.load(ofile)['INITIALS']
 
