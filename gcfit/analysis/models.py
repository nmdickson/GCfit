--- conflicted
+++ resolved
@@ -650,12 +650,7 @@
                            label=label, **kwargs)
 
     def _plot_profile(self, ax, ds_pattern, y_key, model_data, *,
-<<<<<<< HEAD
-                      y_unit=None, residuals=False,
-=======
                       y_unit=None, residuals=False, legend=False,
-                      res_kwargs=None, data_kwargs=None, model_kwargs=None,
->>>>>>> ee2647a2
                       color=None, data_color=None, model_color=None,
                       mass_bins=None, model_label=None, label_masses=True,
                       res_kwargs=None, data_kwargs=None, model_kwargs=None,
