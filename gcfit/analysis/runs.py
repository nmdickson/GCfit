--- conflicted
+++ resolved
@@ -1737,49 +1737,7 @@
 
         return bnds
 
-<<<<<<< HEAD
     # TODO some ways of handling and plotting initial_batch only clusters
-=======
-    def _get_labels(self, label_fixed=True, math_labels=False):
-        '''Return full list of labels for all parameters.'''
-
-        labels = list(self.obs.initials)
-
-        if math_labels:
-
-            math_mapping = {
-                'W0': r'$\hat{\phi}_0$',
-                'M': r'$M\ \left[10^6\ M_\odot\right]$',
-                'rh': r'$r_h\ \left[\mathrm{pc}\right]$',
-                'ra': r'$\log\left(\hat{r}_a\right)$',
-                'g': r'$g$',
-                'delta': r'$\delta$',
-                's2': r'$s^2\ \left[\mathrm{arcmin^{-4}}\right]$',
-                'F': r'$F$',
-                'a1': r'$\alpha_1$',
-                'a2': r'$\alpha_2$',
-                'a3': r'$\alpha_3$',
-                'BHret': r'$\mathrm{BH}_{ret}\ \left[\%\right]$',
-                'd': r'$d\ \left[\mathrm{kpc}\right]$',
-            }
-
-            labels = [math_mapping[lbl] for lbl in labels]
-
-        if label_fixed:
-
-            with self._openfile('metadata') as mdata:
-
-                fixed = sorted(
-                    ((k, labels.index(k)) for k in mdata['fixed_params'].attrs),
-                    key=lambda item: labels.index(item[0])
-                )
-
-            for k, i in fixed:
-                labels[i] += ' (fixed)'
-
-        return labels
-
->>>>>>> f725445d
     def _get_chains(self, include_fixed=True, *, apply_mask=True):
         '''Get the "chains" of all samples from this nested sampling run.'''
 
